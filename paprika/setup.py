"""
This class contains a simulation setup wrapper for use with the OpenFF Evaluator.
"""

import logging
import os
import subprocess
from typing import Any, Dict, List, Optional

import numpy as np
import parmed as pmd
import pkg_resources

from paprika import align
from paprika.restraints import DAT_restraint, static_DAT_restraint

logger = logging.getLogger(__name__)
_PI_ = np.pi

<<<<<<< HEAD

def _get_installed_benchmarks():
    _installed_benchmarks = {}
=======
>>>>>>> d6597434

class Setup:
    """
    The Setup class provides a wrapper function around the preparation of the host-guest
    system and the application of restraints.
    """

    @classmethod
    def prepare_host_structure(
        cls, coordinate_path: str, host_atom_indices: Optional[List[int]] = None
    ) -> pmd.Structure:
        """Prepares the coordinates of a host molecule ready for the release phase of
        an APR calculation.

        This currently involves aligning the cavity of the host along the z-axis, and
        positioning the host so that its center of geometry at (0, 0, 0).

        Notes
        -----
        The hosts cavity axis is for now determined as the vector orthogonal to the
        two largest principal components of the host.

        Parameters
        ----------
        coordinate_path
            The path to the coordinate file which contains the host molecule.
        host_atom_indices
            The (0-based) indices of the host atoms in the coordinate file if the
            file. This may be used if the coordinate file contains more than a single
            molecule.

        Returns
        -------
            A ParmEd structure which contains only the aligned and centered host.
            If ``host_atom_indices`` are provided, the structure will contain only
            the referenced host atoms.
        """

        # noinspection PyTypeChecker
        structure = pmd.load_file(coordinate_path, structure=True)

        # Extract the host from the full structure.
        if not host_atom_indices:
            host_atom_indices = range(len(structure.atoms))

<<<<<<< HEAD
    def __init__(self, host, guest=None,
                 backend="openmm", directory_path="benchmarks",
                 additional_benchmarks=None, generate_gaff_files=False, gaff_version="gaff2",
                 guest_orientation=None, build=True):
        self.host = host
        self.guest = guest if guest is not None else "release"
        self.backend = backend
        self.directory = Path(directory_path).joinpath(self.host).joinpath(f"{self.guest}-{guest_orientation}" if
                                                                           guest_orientation is not None else
                                                                           f"{self.guest}")
        self.desolvated_window_paths = []
        self.window_list = []

        if self.backend == "amber":
            # Generate `frcmod` and dummy atom files.
            raise NotImplementedError

        self.directory.mkdir(parents=True, exist_ok=True)
        installed_benchmarks = get_benchmarks()
        if additional_benchmarks is not None:
            installed_benchmarks.update(additional_benchmarks)

        host_yaml, guest_yaml = self.parse_yaml(installed_benchmarks, guest_orientation)

        self.benchmark_path = host_yaml.parent
        self.host_yaml = read_yaml(host_yaml)
        if guest:
            self.guest_yaml = read_yaml(guest_yaml["yaml"])

        if build:
            # Here, we build desolvated windows and pass the files to the OpenFF Evaluator.
            # These files are stored in `self.desolvated_window_paths`.
            self.build_desolvated_windows(guest_orientation)
            if generate_gaff_files:
                generate_gaff(mol2_file=self.benchmark_path.joinpath(self.host_yaml["structure"]),
                              residue_name=self.host_yaml["resname"],
                              output_name=self.host,
                              directory_path=self.directory,
                              gaff=gaff_version)
                if guest:
                    generate_gaff(mol2_file=self.benchmark_path.joinpath(
                        self.guest).joinpath(self.guest_yaml["structure"]),
                                  output_name=self.guest,
                                  residue_name=self.guest_yaml["name"],
                                  directory_path=self.directory,
                                  gaff=gaff_version)
        if not build:
            self.populate_window_list(
                input_pdb=os.path.join(
                    self.directory, f"{self.host}-{self.guest}.pdb" if self.guest is not None else f"{self.host}.pdb"
                )
            )

    def parse_yaml(self, installed_benchmarks, guest_orientation):
        """
        Read the YAML recipe for the host and guest.
=======
        host_structure = structure[
            "@" + ",".join(map(lambda x: str(x + 1), host_atom_indices))
        ]

        # noinspection PyTypeChecker
        center_of_mass: np.ndarray = pmd.geometry.center_of_mass(
            host_structure.coordinates, masses=np.ones(len(host_structure.coordinates))
        )

        # Remove the COM from the host coordinates to make alignment easier.
        structure.coordinates -= center_of_mass
        host_structure.coordinates -= center_of_mass

        # Find the principal components of the host, take the two largest, and find
        # the vector orthogonal to that. Use that vector to align with the z-axis.
        # This may not generalize to non-radially-symmetric host molecules.
        inertia_tensor = np.dot(
            host_structure.coordinates.transpose(), host_structure.coordinates
        )

        eigenvalues, eigenvectors = np.linalg.eig(inertia_tensor)
        order = np.argsort(eigenvalues)

        _, axis_2, axis_1 = eigenvectors[:, order].transpose()

        cavity_axis = np.cross(axis_1, axis_2)

        # Add dummy atoms which will be used to align the structure.
        cls.add_dummy_atoms_to_structure(structure, [np.array([0, 0, 0]), cavity_axis])

        # Give atoms uniform mass so that the align code uses the center
        # of geometry rather than the center of mass.
        for atom in structure.atoms:
            atom.mass = 1.0

        aligned_structure = align.zalign(structure, ":DM1", ":DM2")

        # Return a copy of the original structure where things like the masses
        # have not been changed and dummy atoms not added.

        # noinspection PyTypeChecker
        structure: pmd.Structure = pmd.load_file(coordinate_path, structure=True)
        structure.coordinates = aligned_structure["!:DM1&!:DM2"].coordinates

        return structure

    @classmethod
    def prepare_complex_structure(
        cls,
        coordinate_path: str,
        guest_atom_indices: List[int],
        guest_orientation_mask: str,
        pull_distance: float,
        pull_window_index: int,
        n_pull_windows: int,
    ) -> pmd.Structure:
        """Prepares the coordinates of a host molecule ready for the pull (+ attach)
        phase of an APR calculation.

        This currently involves aligning the complex so that the guest molecule (or
        rather, the guest atoms specified by ``guest_orientation_mask``) is aligned
        with the z-axis, and the first atom specified by ``guest_orientation_mask`` is
        positioned at (0, 0, 0).

        Parameters
        ----------
        coordinate_path
            The path to the coordinate file which contains the guest molecule
            bound to the host.
        guest_atom_indices
            The (0-based) indices of the atoms in the coordinate file which
            correspond to the guest molecule.
        guest_orientation_mask
            The string mask which describes which guest atoms will be restrained to
            keep the molecule aligned to the z-axis and at a specific distance from
            the host. This should be of the form 'X Y' where X Y are ParmEd selectors
            for the two guest atoms to restrain relative to the dummy atoms.
        pull_distance
            The total distance that the guest will be pulled along the z-axis during
            the pull phase in units of Angstroms.
        pull_window_index
            The index of the window to prepare coordinates for. This determines the
            distance to place the guest from the host in the returned structure. An
            index of zero corresponds to the guest in its initial position, while an
            ``index = n_pull_windows - `` corresponds to the guest positioned
            a distance of ``pull_distance`` away from the host.
        n_pull_windows
            The total number of pull windows being used in the calculation. This
            will determine the distance to move the guest at each window.
>>>>>>> d6597434

        Returns
        -------
            A ParmEd structure which contains the aligned and positioned host and
            guest molecules.
        """

        # Align the host-guest complex so the first guest atom is at (0, 0, 0) and the
        # second guest atom lies along the positive z-axis.
        # noinspection PyTypeChecker
        structure: pmd.Structure = pmd.load_file(coordinate_path, structure=True)

        (
            guest_orientation_mask_0,
            guest_orientation_mask_1,
        ) = guest_orientation_mask.split(" ")

        aligned_structure = align.zalign(
            structure, guest_orientation_mask_0, guest_orientation_mask_1
        )

        target_distance = np.linspace(0.0, pull_distance, n_pull_windows)[
            pull_window_index
        ]
        target_difference = target_distance

        for guest_index in guest_atom_indices:
            aligned_structure.atoms[guest_index].xz += target_difference

<<<<<<< HEAD
        # Save aligned PDB file with CONECT records.
        positions_pdb = openmm.app.PDBFile(str(intermediate_pdb))
        topology_pdb = openmm.app.PDBFile(str(input_pdb))
=======
        return aligned_structure

    @staticmethod
    def add_dummy_atoms_to_structure(
        structure: pmd.Structure,
        dummy_atom_offsets: List[np.ndarray],
        offset_coordinates: Optional[np.ndarray] = None,
    ):
        """A convenience method to add a number of dummy atoms to an existing
        ParmEd structure, and to position those atoms at a specified set of positions.

        Parameters
        ----------
        structure
            The structure to add the dummy atoms to.
        dummy_atom_offsets
            The list of positions (defined by a 3-d numpy array) of the dummy atoms
            to add.
        offset_coordinates
            An optional amount to offset each of the dummy atom positions by with
            shape=(3,).
        """
>>>>>>> d6597434

        if offset_coordinates is None:
            offset_coordinates = np.zeros(3)

        full_coordinates = np.vstack(
            [
                structure.coordinates,
                *[
                    offset_coordinates + dummy_atom_offset
                    for dummy_atom_offset in dummy_atom_offsets
                ],
            ]
        )

        for index in range(len(dummy_atom_offsets)):
            structure.add_atom(pmd.Atom(name="DUM"), f"DM{index + 1}", 1)

        structure.positions = full_coordinates

    @classmethod
    def build_static_restraints(
        cls,
        coordinate_path: str,
        n_attach_windows: Optional[int],
        n_pull_windows: Optional[int],
        n_release_windows: Optional[int],
        restraint_schemas: List[Dict[str, Any]],
        use_amber_indices: bool = False,
    ) -> List[DAT_restraint]:
        """A method to convert a set of static restraints defined by their 'schemas'
        into corresponding ``DAT_restraint``objects.

        Each 'schema' should be a dictionary with:

            * an ``atoms`` entry with a value of the atom selection make which specifies
              which atoms the restraint will apply to
            * a ``force_constant`` entry which specifies the force constant of the
              restraint.

        These 'schemas` map directly to the 'restraints -> static -> restraint'
        dictionaries specified in the `taproom` host YAML files.

        Parameters
        ----------
        coordinate_path
            The path to the coordinate file which the restraints will be applied to.
            This should contain either the host or the complex, the dummy atoms and
            and solvent.
        n_attach_windows
            The total number of attach windows being used in the APR calculation.
        n_pull_windows
            The total number of pull windows being used in the APR calculation.
        n_release_windows
            The total number of release windows being used in the APR calculation.
        restraint_schemas
            The list of dictionaries which provide the settings to use for each
            static restraint to add.
        use_amber_indices
            Whether to use amber based (i.e. starting from 1) restraint indices or
            OpenMM based (i.e. starting from 0) indices.

        Returns
        -------
            The constructed static restraint objects.
        """

        if n_pull_windows is not None:
            assert n_attach_windows is not None

        static_restraints: List[DAT_restraint] = []

        n_windows = [n_attach_windows, n_pull_windows, n_release_windows]

<<<<<<< HEAD
            self.desolvated_window_paths.append(
                str(
                    self.directory.joinpath("windows")
                        .joinpath(window)
                        .joinpath(window_pdb_file_name)
                )
=======
        for restraint_schema in restraint_schemas:

            static = static_DAT_restraint(
                restraint_mask_list=restraint_schema["atoms"].split(),
                num_window_list=n_windows,
                ref_structure=coordinate_path,
                force_constant=restraint_schema["force_constant"],
                amber_index=use_amber_indices,
                continuous_apr=False,
>>>>>>> d6597434
            )
            static_restraints.append(static)

        return static_restraints

    @classmethod
    def build_conformational_restraints(
        cls,
        coordinate_path: str,
        attach_lambdas: Optional[List[float]],
        n_pull_windows: Optional[int],
        release_lambdas: Optional[List[float]],
        restraint_schemas: List[Dict[str, Any]],
        use_amber_indices: bool = False,
    ) -> List[DAT_restraint]:
        """A method to convert a set of conformational restraints defined by their
        'schemas' into corresponding ``DAT_restraint``objects.

        Each 'schema' should be a dictionary with:

            * an ``atoms`` entry with a value of the atom selection make which specifies
              which atoms the restraint will apply to
            * a ``force_constant`` entry which specifies the force constant of the
              restraint.
            * a ``target`` entry which specifies the target value of the restraint.

        These 'schemas` map directly to the 'restraints -> conformational -> restraint'
        dictionaries specified in the ``taproom`` host YAML files.

        Parameters
        ----------
        coordinate_path
            The path to the coordinate file which the restraints will be applied to.
            This should contain either the host or the complex, the dummy atoms and
            and solvent.
        attach_lambdas
            The values 'lambda' being used during the attach phase of the APR
            calculation.
        n_pull_windows
            The total number of pull windows being used in the APR calculation.
        release_lambdas
            The values 'lambda' being used during the release phase of the APR
            calculation.
        restraint_schemas
            The list of dictionaries which provide the settings to use for each
            conformational restraint to add.
        use_amber_indices
            Whether to use amber based (i.e. starting from 1) restraint indices or
            OpenMM based (i.e. starting from 0) indices.

        Returns
        -------
            The constructed conformational restraint objects.
        """

<<<<<<< HEAD
        guest_restraint = DAT_restraint()
        guest_restraint.auto_apr = True
        guest_restraint.continuous_apr = True
        guest_restraint.amber_index = False if self.backend == "openmm" else True
        guest_restraint.topology = str(initial_structure)
        guest_restraint.mask1 = "@1"
        guest_restraint.mask2 = "@2"
=======
        if n_pull_windows is not None:
            assert attach_lambdas is not None

        restraints = []
>>>>>>> d6597434

        for restraint_schema in restraint_schemas:

            mask = restraint_schema["atoms"].split()

<<<<<<< HEAD
            guest_restraint.release["target"] = 1.0
            guest_restraint.release["fc_final"] = 1.0
            guest_restraint.release["fraction_list"] = self.host_yaml["calculation"][
                "lambda"
            ]["release"]

        guest_restraint.initialize()

        return guest_restraint

    def translate(self, window, topology_pdb, restraint):
        window_path = self.directory.joinpath("windows").joinpath(window)
        if window[0] == "a":
            # Copy the initial structure.
            source_pdb = self.directory.joinpath(f"{self.host}-{self.guest}.pdb")
            shutil.copy(source_pdb, window_path)
        elif window[0] == "p":
            # Translate the guest.
            source_pdb = self.directory.joinpath(f"{self.host}-{self.guest}.pdb")

            structure = pmd.load_file(str(source_pdb), structure=True)
            target_difference = (
                    restraint.phase["pull"]["targets"][int(window[1:])]
                    - restraint.pull["target_initial"]
            )
            for atom in structure.atoms:
                if atom.residue.name == self.guest.upper():
                    atom.xz += target_difference

            intermediate_pdb = window_path.joinpath(f"tmp.pdb")
            destination_pdb = window_path.joinpath(f"{self.host}-{self.guest}.pdb")
            structure.save(str(intermediate_pdb), overwrite=True)

            input_pdb = openmm.app.PDBFile(str(intermediate_pdb))
            topology_pdb = openmm.app.PDBFile(str(topology_pdb))
            positions = input_pdb.positions
            topology = topology_pdb.topology
            with open(destination_pdb, "w") as file:
                openmm.app.PDBFile.writeFile(topology, positions, file)
            os.remove(intermediate_pdb)

        elif window[0] == "r":
            try:
                # Copy the final pull window, if it exists
                source_pdb = (
                    self.directory.joinpath("windows")
                        .joinpath(f"p{self.host_yaml['calculation']['windows']['pull']:03d}")
                        .joinpath(f"{self.host}-{self.guest}.pdb")
                )
                shutil.copy(source_pdb, window_path)
            except FileNotFoundError:
                # Copy the initial structure, assuming we are doing a standalone release calculation.
                shutil.copy(self.directory.joinpath(f"{self.host}-{self.guest}.pdb"),
                            window_path)

    def _add_dummy_to_PDB(self, input_pdb, output_pdb, offset_coordinates,
                          dummy_atom_tuples):
        input_pdb_file = openmm.app.PDBFile(input_pdb)

        positions = input_pdb_file.positions

        # When we pass in a guest, we have multiple coordinates and the function expects to address the first guest
        # atom coordinates.
        # When we pass in the center of mass of the host, we'll only have one set of coordinates.
        if len(np.shape(offset_coordinates)) < 2:
            offset_coordinates = [offset_coordinates, ]

        for index, dummy_atom_tuple in enumerate(dummy_atom_tuples):
            positions.append(
                openmm.Vec3(
                    offset_coordinates[0][0] + dummy_atom_tuple[0],
                    offset_coordinates[0][1] + dummy_atom_tuple[1],
                    offset_coordinates[0][2] + dummy_atom_tuple[2],
                )
                * unit.angstrom
            )

        topology = input_pdb_file.topology
        for dummy_index in range(len(dummy_atom_tuples)):
            dummy_chain = topology.addChain(None)
            dummy_residue = topology.addResidue(f"DM{dummy_index + 1}", dummy_chain)
            topology.addAtom(f"DUM", None, dummy_residue)

        with open(output_pdb, "w") as file:
            openmm.app.PDBFile.writeFile(topology, positions, file)

    def _add_dummy_to_System(self, system, dummy_atom_tuples):
        [system.addParticle(mass=207) for _ in range(len(dummy_atom_tuples))]

        for force_index in range(system.getNumForces()):
            force = system.getForce(force_index)
            if not isinstance(force, openmm.NonbondedForce):
                continue
            force.addParticle(0.0, 1.0, 0.0)
            force.addParticle(0.0, 1.0, 0.0)
            force.addParticle(0.0, 1.0, 0.0)

        return system

    def add_dummy_atoms(
            self,
            reference_pdb="reference.pdb",
            solvated_pdb="output.pdb",
            solvated_xml="system.xml",
            dummy_pdb="output.pdb",
            dummy_xml="output.xml",
    ):
=======
            restraint = DAT_restraint()
            restraint.amber_index = use_amber_indices
            restraint.topology = coordinate_path
            restraint.mask1 = mask[0]
            restraint.mask2 = mask[1]
            restraint.mask3 = mask[2] if len(mask) > 2 else None
            restraint.mask4 = mask[3] if len(mask) > 3 else None
            restraint.auto_apr = True
            restraint.continuous_apr = False

            if attach_lambdas:
>>>>>>> d6597434

                restraint.attach["target"] = restraint_schema["target"]
                restraint.attach["fc_final"] = restraint_schema["force_constant"]
                restraint.attach["fraction_list"] = attach_lambdas

            if n_pull_windows:

                restraint.pull["target_final"] = restraint_schema["target"]
                restraint.pull["num_windows"] = n_pull_windows

            if release_lambdas:

<<<<<<< HEAD
            offset_coordinates = \
                reference_structure[
                    f':{self.guest_yaml["name"].upper()} | :{self.host_yaml["resname"].upper()}'
                ][guest_angle_restraint_mask[1]].coordinates
=======
                restraint.auto_apr = False
                restraint.release["target"] = restraint_schema["target"]
                restraint.release["fc_final"] = restraint_schema["force_constant"]
                restraint.release["fraction_list"] = release_lambdas
>>>>>>> d6597434

            restraint.initialize()
            restraints.append(restraint)

        return restraints

<<<<<<< HEAD
        self._wrap(dummy_pdb)
=======
    @classmethod
    def build_symmetry_restraints(
        cls,
        coordinate_path: str,
        n_attach_windows: int,
        restraint_schemas: List[Dict[str, Any]],
        use_amber_indices: bool = False,
    ) -> List[DAT_restraint]:
        """A method to convert a set of symmetry restraints defined by their 'schemas'
        into corresponding ``DAT_restraint``objects.

        Each 'schema' should be a dictionary with:
>>>>>>> d6597434

            * an ``atoms`` entry with a value of the atom selection make which specifies
              which atoms the restraint will apply to
            * a ``force_constant`` entry which specifies the force constant of the
              restraint.

        These 'schemas` map directly to the 'restraints -> symmetry_correction
        -> restraint' dictionaries specified in the `taproom` guest YAML files.

        Parameters
        ----------
        coordinate_path
            The path to the coordinate file which the restraints will be applied to.
            This should contain either the host or the complex, the dummy atoms and
            and solvent.
        n_attach_windows
            The total number of attach windows being used in the APR calculation.
        restraint_schemas
            The list of dictionaries which provide the settings to use for each
            symmetry restraint to add.
        use_amber_indices
            Whether to use amber based (i.e. starting from 1) restraint indices or
            OpenMM based (i.e. starting from 0) indices.

        Returns
        -------
            The constructed symmetry restraint objects.
        """

        restraints = []

        for restraint_schema in restraint_schemas:

            restraint = DAT_restraint()
            restraint.auto_apr = True
            restraint.continuous_apr = False
            restraint.amber_index = use_amber_indices
            restraint.topology = coordinate_path
            restraint.mask1 = restraint_schema["atoms"].split()[0]
            restraint.mask2 = restraint_schema["atoms"].split()[1]
            restraint.mask3 = restraint_schema["atoms"].split()[2]

            restraint.attach["fc_final"] = restraint_schema["force_constant"]
            restraint.attach["fraction_list"] = [1.0] * n_attach_windows

            # This target should be overridden by the custom values.
            restraint.attach["target"] = 999.99
            restraint.custom_restraint_values["r2"] = 91
            restraint.custom_restraint_values["r3"] = 91

            # 0 force constant between 91 degrees and 180 degrees.
            restraint.custom_restraint_values["rk3"] = 0.0
            restraint.initialize()

            restraints.append(restraint)

        return restraints

    @classmethod
    def build_wall_restraints(
        cls,
        coordinate_path: str,
        n_attach_windows: int,
        restraint_schemas: List[Dict[str, Any]],
        use_amber_indices: bool = False,
    ) -> List[DAT_restraint]:
        """A method to convert a set of wall restraints defined by their 'schemas'
        into corresponding ``DAT_restraint``objects.

        Each 'schema' should be a dictionary with:

            * an ``atoms`` entry with a value of the atom selection make which specifies
              which atoms the restraint will apply to
            * a ``force_constant`` entry which specifies the force constant of the
              restraint.
            * a ``target`` entry which specifies the target value of the restraint.

        These 'schemas` map directly to the 'restraints -> wall_restraints -> restraint'
        dictionaries specified in the `taproom` guest YAML files.

        Parameters
        ----------
        coordinate_path
            The path to the coordinate file which the restraints will be applied to.
            This should contain either the host or the complex, the dummy atoms and
            and solvent.
        n_attach_windows
            The total number of attach windows being used in the APR calculation.
        restraint_schemas
            The list of dictionaries which provide the settings to use for each
            wall restraint to add.
        use_amber_indices
            Whether to use amber based (i.e. starting from 1) restraint indices or
            OpenMM based (i.e. starting from 0) indices.

        Returns
        -------
            The constructed wall restraint objects.
        """

        restraints = []

        for restraint_schema in restraint_schemas:

<<<<<<< HEAD
    def initialize_restraints(self, structure="output.pdb"):
=======
            restraint = DAT_restraint()
            restraint.auto_apr = True
            restraint.continuous_apr = False
            restraint.amber_index = use_amber_indices
            restraint.topology = coordinate_path
            restraint.mask1 = restraint_schema["atoms"].split()[0]
            restraint.mask2 = restraint_schema["atoms"].split()[1]

            restraint.attach["fc_final"] = restraint_schema["force_constant"]
            restraint.attach["fraction_list"] = [1.0] * n_attach_windows
            restraint.attach["target"] = restraint_schema["target"]
>>>>>>> d6597434

            # Minimum distance is 0 Angstrom
            restraint.custom_restraint_values["r1"] = 0
            restraint.custom_restraint_values["r2"] = 0

            # Harmonic force constant beyond target distance.
            restraint.custom_restraint_values["rk2"] = restraint_schema[
                "force_constant"
            ]
<<<<<<< HEAD
        else:
            windows = [None,
                       None,
                       self.host_yaml["calculation"]["windows"]["release"]
                       ]

        static_restraints = []
        for restraint in self.host_yaml["restraints"]["static"]:
            static = static_DAT_restraint(
                restraint_mask_list=restraint["restraint"]["atoms"].split(),
                num_window_list=windows,
                ref_structure=str(structure),
                force_constant=restraint["restraint"]["force_constant"],
                amber_index=False if self.backend == "openmm" else True,
            )
            static_restraints.append(static)

        conformational_restraints = []
        if self.host_yaml["restraints"]["conformational"]:

            for conformational in self.host_yaml["restraints"]["conformational"]:
                mask = conformational["restraint"]["atoms"].split()

                conformational_restraint = DAT_restraint()
                conformational_restraint.auto_apr = True
                conformational_restraint.continuous_apr = True
                conformational_restraint.amber_index = False if self.backend == "openmm" else True
                conformational_restraint.topology = str(structure)
                conformational_restraint.mask1 = mask[0]
                conformational_restraint.mask2 = mask[1]
                conformational_restraint.mask3 = mask[2] if len(mask) > 2 else None
                conformational_restraint.mask4 = mask[3] if len(mask) > 3 else None

                if self.guest != "release":
                    conformational_restraint.attach["target"] = conformational["restraint"][
                        "target"
                    ]
                    conformational_restraint.attach["fc_final"] = conformational["restraint"][
                        "force_constant"
                    ]
                    conformational_restraint.attach["fraction_list"] = self.host_yaml["calculation"][
                        "lambda"
                    ]["attach"]

                    conformational_restraint.pull["target_final"] = conformational["restraint"][
                        "target"
                    ]
                    conformational_restraint.pull["num_windows"] = windows[1]

                else:
                    conformational_restraint.auto_apr = False
                    conformational_restraint.continuous_apr = False

                    conformational_restraint.release["target"] = conformational["restraint"][
                        "target"
                    ]
                    conformational_restraint.release["fc_final"] = conformational["restraint"][
                        "force_constant"
                    ]
                    conformational_restraint.release["fraction_list"] = self.host_yaml["calculation"][
                        "lambda"
                    ]["release"]

                conformational_restraint.initialize()
                conformational_restraints.append(conformational_restraint)
        else:
            logger.debug("Skipping conformational restraints...")

        symmetry_restraints = []
        if self.guest != "release" and "symmetry_correction" in self.guest_yaml:
            for symmetry in self.guest_yaml["symmetry_correction"]["restraints"]:
                symmetry_restraint = DAT_restraint()
                symmetry_restraint.auto_apr = True
                symmetry_restraint.continuous_apr = True
                symmetry_restraint.amber_index = False if self.backend == "openmm" else True
                symmetry_restraint.topology = str(structure)
                symmetry_restraint.mask1 = symmetry["atoms"].split()[0]
                symmetry_restraint.mask2 = symmetry["atoms"].split()[1]
                symmetry_restraint.mask3 = symmetry["atoms"].split()[2]

                symmetry_restraint.attach["fc_final"] = symmetry["force_constant"]
                symmetry_restraint.attach["fraction_list"] = \
                    [1.0] * len(self.host_yaml["calculation"]["lambda"]["attach"])
                # This target should be overridden by the custom values.
                symmetry_restraint.attach["target"] = 999.99
                symmetry_restraint.custom_restraint_values["r2"] = 91
                symmetry_restraint.custom_restraint_values["r3"] = 91
                # 0 force constant between 91 degrees and 180 degrees.
                symmetry_restraint.custom_restraint_values["rk3"] = 0.0
                symmetry_restraint.initialize()

                symmetry_restraints.append(symmetry_restraint)

        else:
            logger.debug("Skipping symmetry restraints...")

        wall_restraints = []
        if self.guest != "release" and "wall_restraints" in self.guest_yaml['restraints']:
            for wall in self.guest_yaml["restraints"]["wall_restraints"]:
                wall_restraint = DAT_restraint()
                wall_restraint.auto_apr = True
                wall_restraint.continuous_apr = True
                wall_restraint.amber_index = False if self.backend == "openmm" else True
                wall_restraint.topology = str(structure)
                wall_restraint.mask1 = wall["restraint"]["atoms"].split()[0]
                wall_restraint.mask2 = wall["restraint"]["atoms"].split()[1]

                wall_restraint.attach["fc_final"] = wall["restraint"]["force_constant"]
                wall_restraint.attach["fraction_list"] = \
                    [1.0] * len(self.host_yaml["calculation"]["lambda"]["attach"])
                wall_restraint.attach["target"] = wall["restraint"]["target"]
                # Minimum distance is 0 Angstrom
                wall_restraint.custom_restraint_values["r1"] = 0
                wall_restraint.custom_restraint_values["r2"] = 0
                # Harmonic force constant beyond target distance.
                wall_restraint.custom_restraint_values["rk2"] = wall["restraint"]["force_constant"]
                wall_restraint.custom_restraint_values["rk3"] = wall["restraint"]["force_constant"]
                wall_restraint.initialize()

                wall_restraints.append(wall_restraint)
=======
            restraint.custom_restraint_values["rk3"] = restraint_schema[
                "force_constant"
            ]

            restraint.initialize()

            restraints.append(restraint)

        return restraints

    @classmethod
    def build_guest_restraints(
        cls,
        coordinate_path: str,
        attach_lambdas: List[float],
        n_pull_windows: Optional[int],
        restraint_schemas: List[Dict[str, Any]],
        use_amber_indices: bool = False,
    ) -> List[DAT_restraint]:
        """A method to convert a set of guest restraints defined by their 'schemas'
        into corresponding ``DAT_restraint``objects.

        Each 'schema' should be a dictionary with:

            * an ``atoms`` entry with a value of the atom selection make which specifies
              which atoms the restraint will apply to

        and additionally a nested ``attach`` and ``pull`` dictionary with

            * a ``force_constant`` entry which specifies the force constant of the
              restraint.
            * a ``target`` entry which specifies the target value of the restraint.

        These 'schemas` map directly to the 'restraints -> guest -> restraint'
        dictionaries specified in the `taproom` guest YAML files.

        Parameters
        ----------
        coordinate_path
            The path to the coordinate file which the restraints will be applied to.
            This should contain either the host or the complex, the dummy atoms and
            and solvent.
        attach_lambdas
            The values 'lambda' being used during the attach phase of the APR
            calculation.
        n_pull_windows
            The total number of pull windows being used in the APR calculation.
        restraint_schemas
            The list of dictionaries which provide the settings to use for each
            wall restraint to add.
        use_amber_indices
            Whether to use amber based (i.e. starting from 1) restraint indices or
            OpenMM based (i.e. starting from 0) indices.

        Returns
        -------
            The constructed wall restraint objects.
        """

        restraints = []

        for restraint_schema in restraint_schemas:
>>>>>>> d6597434

            mask = restraint_schema["atoms"].split()

            guest_restraint = DAT_restraint()
            guest_restraint.auto_apr = True
            guest_restraint.continuous_apr = False
            guest_restraint.amber_index = use_amber_indices
            guest_restraint.topology = coordinate_path
            guest_restraint.mask1 = mask[0]
            guest_restraint.mask2 = mask[1]
            guest_restraint.mask3 = mask[2] if len(mask) > 2 else None
            guest_restraint.mask4 = mask[3] if len(mask) > 3 else None

            guest_restraint.attach["target"] = restraint_schema["attach"]["target"]
            guest_restraint.attach["fc_final"] = restraint_schema["attach"][
                "force_constant"
            ]
            guest_restraint.attach["fraction_list"] = attach_lambdas

            if n_pull_windows:

                guest_restraint.pull["target_final"] = restraint_schema["pull"][
                    "target"
                ]
                guest_restraint.pull["num_windows"] = n_pull_windows

            guest_restraint.initialize()
            restraints.append(guest_restraint)

        return restraints



def get_benchmarks():
    """
    Determine the installed `taproom` benchmarks.
    """
    installed_benchmarks = {}

    for entry_point in pkg_resources.iter_entry_points(group="taproom.benchmarks"):
        installed_benchmarks[entry_point.name] = entry_point.load()

    return installed_benchmarks

<<<<<<< HEAD

def apply_openmm_restraints(system, restraint, window, flat_bottom=False, ForceGroup=None):
    if window[0] == "a":
        phase = "attach"
    elif window[0] == "p":
        phase = "pull"
    elif window[0] == "r":
        phase = "release"
    window_number = int(window[1:])

    if flat_bottom and phase == "attach" and restraint.mask3:
        flat_bottom_force = openmm.CustomAngleForce('step(-(theta - theta_0)) * k * (theta - theta_0)^2')
        # If theta is greater than theta_0, then the argument to step is negative, which means the force is off.
        flat_bottom_force.addPerAngleParameter("k")
        flat_bottom_force.addPerAngleParameter("theta_0")

        theta_0 = 91.0 * unit.degrees
        k = (
                restraint.phase[phase]["force_constants"][window_number]
                * unit.kilocalories_per_mole
                / unit.radian ** 2
        )
        flat_bottom_force.addAngle(
            restraint.index1[0],
            restraint.index2[0],
            restraint.index3[0],
            [k, theta_0],
        )
        system.addForce(flat_bottom_force)
        if ForceGroup:
            flat_bottom_force.setForceGroup(ForceGroup)

        return system
    elif flat_bottom and phase == "attach" and not restraint.mask3:
        flat_bottom_force = openmm.CustomBondForce('step((r - r_0)) * k * (r - r_0)^2')
        # If x is greater than x_0, then the argument to step is positive, which means the force is on.
        flat_bottom_force.addPerBondParameter("k")
        flat_bottom_force.addPerBondParameter("r_0")

        r_0 = restraint.phase[phase]["targets"][window_number] * unit.angstrom
        k = (
                restraint.phase[phase]["force_constants"][window_number]
                * unit.kilocalories_per_mole
                / unit.radian ** 2
        )
        flat_bottom_force.addBond(
            restraint.index1[0],
            restraint.index2[0],
            [k, r_0],
        )
        system.addForce(flat_bottom_force)
        if ForceGroup:
            flat_bottom_force.setForceGroup(ForceGroup)

        return system

    elif flat_bottom and phase == "pull":
        return system
    elif flat_bottom and phase == "release":
        return system

    if restraint.mask2 and not restraint.mask3:
        if not restraint.group1 and not restraint.group2:
            bond_restraint = openmm.CustomBondForce("k * (r - r_0)^2")
            bond_restraint.addPerBondParameter("k")
            bond_restraint.addPerBondParameter("r_0")

            r_0 = restraint.phase[phase]["targets"][window_number] * unit.angstroms
            k = (
                    restraint.phase[phase]["force_constants"][window_number]
                    * unit.kilocalories_per_mole
                    / unit.angstrom ** 2
            )
            bond_restraint.addBond(restraint.index1[0], restraint.index2[0], [k, r_0])
            system.addForce(bond_restraint)
        else:
            bond_restraint = openmm.CustomCentroidBondForce(
                2, "k * (r - r_0)^2; r=distance(g1, g2)"
            )
            bond_restraint.addPerBondParameter("k")
            bond_restraint.addPerBondParameter("r_0")
            r_0 = restraint.phase[phase]["targets"][window_number] * unit.angstroms
            k = (
                    restraint.phase[phase]["force_constants"][window_number]
                    * unit.kilocalories_per_mole
                    / unit.angstrom ** 2
            )
            g1 = bond_restraint.addGroup(restraint.index1)
            g2 = bond_restraint.addGroup(restraint.index2)
            bond_restraint.addBond([g1, g2], [k, r_0])
            system.addForce(bond_restraint)

        if ForceGroup:
            bond_restraint.setForceGroup(ForceGroup)

    elif restraint.mask3 and not restraint.mask4:
        if not restraint.group1 and not restraint.group2 and not restraint.group3:
            angle_restraint = openmm.CustomAngleForce("k * (theta - theta_0)^2")
            angle_restraint.addPerAngleParameter("k")
            angle_restraint.addPerAngleParameter("theta_0")

            theta_0 = restraint.phase[phase]["targets"][window_number] * unit.degrees
            k = (
                    restraint.phase[phase]["force_constants"][window_number]
                    * unit.kilocalories_per_mole
                    / unit.radian ** 2
            )
            angle_restraint.addAngle(
                restraint.index1[0],
                restraint.index2[0],
                restraint.index3[0],
                [k, theta_0],
            )
            system.addForce(angle_restraint)
        else:
            angle_restraint = openmm.CustomCentroidBondForce(
                3, "k * (theta - theta_0)^2; theta=angle(g1, g2, g3)"
            )
            angle_restraint.addPerBondParameter("k")
            angle_restraint.addPerBondParameter("theta_0")

            theta_0 = restraint.phase[phase]["targets"][window_number] * unit.degrees
            k = (
                    restraint.phase[phase]["force_constants"][window_number]
                    * unit.kilocalories_per_mole
                    / unit.radian ** 2
            )
            g1 = angle_restraint.addGroup(restraint.index1)
            g2 = angle_restraint.addGroup(restraint.index2)
            g3 = angle_restraint.addGroup(restraint.index3)
            angle_restraint.addBond([g1, g2, g3], [k, theta_0])
            system.addForce(angle_restraint)

        if ForceGroup:
            angle_restraint.setForceGroup(ForceGroup)

    elif restraint.mask4:
        if (
                not restraint.group1
                and not restraint.group2
                and not restraint.group3
                and not restraint.group4
        ):
            dihedral_restraint = openmm.CustomTorsionForce(
                f"k * min(min(abs(theta - theta_0), abs(theta - theta_0 + 2 * {_PI_})), abs(theta - theta_0 - 2 * "
                f"{_PI_}))^2"
            )
            dihedral_restraint.addPerTorsionParameter("k")
            dihedral_restraint.addPerTorsionParameter("theta_0")

            theta_0 = restraint.phase[phase]["targets"][window_number] * unit.degrees
            k = (
                    restraint.phase[phase]["force_constants"][window_number]
                    * unit.kilocalories_per_mole
                    / unit.radian ** 2
            )
            dihedral_restraint.addTorsion(
                restraint.index1[0],
                restraint.index2[0],
                restraint.index3[0],
                restraint.index4[0],
                [k, theta_0],
            )
            system.addForce(dihedral_restraint)
        else:
            dihedral_restraint = openmm.CustomCentroidBondForce(
                4, f"k * min(min(abs(theta - theta_0), abs(theta - theta_0 + 2 * {_PI_})), abs(theta - theta_0 - 2 * "
                   f"{_PI_}))^2; theta=dihedral(g1, g2, g3, g4)"
            )
            dihedral_restraint.addPerBondParameter("k")
            dihedral_restraint.addPerBondParameter("theta_0")

            theta_0 = restraint.phase[phase]["targets"][window_number] * unit.degrees
            k = (
                    restraint.phase[phase]["force_constants"][window_number]
                    * unit.kilocalories_per_mole
                    / unit.radian ** 2
            )
            g1 = dihedral_restraint.addGroup(restraint.index1)
            g2 = dihedral_restraint.addGroup(restraint.index2)
            g3 = dihedral_restraint.addGroup(restraint.index3)
            g4 = dihedral_restraint.addGroup(restraint.index4)
            dihedral_restraint.addBond([g1, g2, g3, g4], [k, theta_0])
            system.addForce(dihedral_restraint)

        if ForceGroup:
            dihedral_restraint.setForceGroup(ForceGroup)

    return system


def generate_gaff(mol2_file, residue_name, output_name=None, need_gaff_atom_types=True, generate_frcmod=True,
                  directory_path="benchmarks", gaff="gaff2"):
=======

def generate_gaff(
    mol2_file,
    residue_name,
    output_name=None,
    need_gaff_atom_types=True,
    generate_frcmod=True,
    directory_path="benchmarks",
    gaff="gaff2",
):

>>>>>>> d6597434
    if output_name is None:
        output_name = mol2_file.stem

    if need_gaff_atom_types:
        _generate_gaff_atom_types(
            mol2_file=mol2_file,
            residue_name=residue_name,
            output_name=output_name,
            gaff=gaff,
            directory_path=directory_path,
        )
        logging.debug(
            "Checking to see if we have a multi-residue MOL2 file that should be converted "
            "to single-residue..."
        )
        structure = pmd.load_file(
            os.path.join(directory_path, f"{output_name}.{gaff}.mol2"), structure=True
        )
        if len(structure.residues) > 1:
            structure[":1"].save("tmp.mol2")
            if os.path.exists("tmp.mol2"):
                os.rename(
                    "tmp.mol2",
                    os.path.join(directory_path, f"{output_name}.{gaff}.mol2"),
                )
                logging.debug("Saved single-residue MOL2 file for `tleap`.")
            else:
                raise RuntimeError(
                    "Unable to convert multi-residue MOL2 file to single-residue for `tleap`."
                )

        if generate_frcmod:
            _generate_frcmod(
                mol2_file=f"{output_name}.{gaff}.mol2",
                gaff=gaff,
                output_name=output_name,
                directory_path=directory_path,
            )
        else:
            raise NotImplementedError()


<<<<<<< HEAD
def _generate_gaff_atom_types(mol2_file, residue_name, output_name, gaff="gaff2", directory_path="benchmarks"):
    p = sp.Popen(["antechamber", "-i", str(mol2_file), "-fi", "mol2",
                  "-o", f"{output_name}.{gaff}.mol2", "-fo", "mol2",
                  "-rn", f"{residue_name.upper()}",
                  "-at", f"{gaff}",
                  "-an", "no",
                  "-dr", "no",
                  "-pf", "yes"], cwd=directory_path)
=======
def _generate_gaff_atom_types(
    mol2_file, residue_name, output_name, gaff="gaff2", directory_path="benchmarks"
):

    p = subprocess.Popen(
        [
            "antechamber",
            "-i",
            str(mol2_file),
            "-fi",
            "mol2",
            "-o",
            f"{output_name}.{gaff}.mol2",
            "-fo",
            "mol2",
            "-rn",
            f"{residue_name.upper()}",
            "-at",
            f"{gaff}",
            "-an",
            "no",
            "-dr",
            "no",
            "-pf",
            "yes",
        ],
        cwd=directory_path,
    )
>>>>>>> d6597434
    p.communicate()

    files = [
        "ANTECHAMBER_AC.AC",
        "ANTECHAMBER_AC.AC0",
        "ANTECHAMBER_BOND_TYPE.AC",
        "ANTECHAMBER_BOND_TYPE.AC0",
        "ATOMTYPE.INF",
    ]
    files = [directory_path.joinpath(i) for i in files]
    for file in files:
        if file.exists():
            logger.debug(f"Removing temporary file: {file}")
            file.unlink()

    if not os.path.exists(f"{output_name}.{gaff}.mol2"):
        # Try with the newer (AmberTools 19) version of `antechamber` which doesn't have the `-dr` flag
        p = subprocess.Popen(
            [
                "antechamber",
                "-i",
                str(mol2_file),
                "-fi",
                "mol2",
                "-o",
                f"{output_name}.{gaff}.mol2",
                "-fo",
                "mol2",
                "-rn",
                f"{residue_name.upper()}",
                "-at",
                f"{gaff}",
                "-an",
                "no",
                "-pf",
                "yes",
            ],
            cwd=directory_path,
        )
        p.communicate()

        files = [
            "ANTECHAMBER_AC.AC",
            "ANTECHAMBER_AC.AC0",
            "ANTECHAMBER_BOND_TYPE.AC",
            "ANTECHAMBER_BOND_TYPE.AC0",
            "ATOMTYPE.INF",
        ]
        files = [directory_path.joinpath(i) for i in files]
        for file in files:
            if file.exists():
                logger.debug(f"Removing temporary file: {file}")
                file.unlink()


def _generate_frcmod(mol2_file, gaff, output_name, directory_path="benchmarks"):
    subprocess.Popen(
        [
            "parmchk2",
            "-i",
            str(mol2_file),
            "-f",
            "mol2",
            "-o",
            f"{output_name}.{gaff}.frcmod",
            "-s",
            f"{gaff}",
        ],
        cwd=directory_path,
    )<|MERGE_RESOLUTION|>--- conflicted
+++ resolved
@@ -17,12 +17,6 @@
 logger = logging.getLogger(__name__)
 _PI_ = np.pi
 
-<<<<<<< HEAD
-
-def _get_installed_benchmarks():
-    _installed_benchmarks = {}
-=======
->>>>>>> d6597434
 
 class Setup:
     """
@@ -36,15 +30,12 @@
     ) -> pmd.Structure:
         """Prepares the coordinates of a host molecule ready for the release phase of
         an APR calculation.
-
         This currently involves aligning the cavity of the host along the z-axis, and
         positioning the host so that its center of geometry at (0, 0, 0).
-
         Notes
         -----
         The hosts cavity axis is for now determined as the vector orthogonal to the
         two largest principal components of the host.
-
         Parameters
         ----------
         coordinate_path
@@ -53,7 +44,6 @@
             The (0-based) indices of the host atoms in the coordinate file if the
             file. This may be used if the coordinate file contains more than a single
             molecule.
-
         Returns
         -------
             A ParmEd structure which contains only the aligned and centered host.
@@ -68,64 +58,6 @@
         if not host_atom_indices:
             host_atom_indices = range(len(structure.atoms))
 
-<<<<<<< HEAD
-    def __init__(self, host, guest=None,
-                 backend="openmm", directory_path="benchmarks",
-                 additional_benchmarks=None, generate_gaff_files=False, gaff_version="gaff2",
-                 guest_orientation=None, build=True):
-        self.host = host
-        self.guest = guest if guest is not None else "release"
-        self.backend = backend
-        self.directory = Path(directory_path).joinpath(self.host).joinpath(f"{self.guest}-{guest_orientation}" if
-                                                                           guest_orientation is not None else
-                                                                           f"{self.guest}")
-        self.desolvated_window_paths = []
-        self.window_list = []
-
-        if self.backend == "amber":
-            # Generate `frcmod` and dummy atom files.
-            raise NotImplementedError
-
-        self.directory.mkdir(parents=True, exist_ok=True)
-        installed_benchmarks = get_benchmarks()
-        if additional_benchmarks is not None:
-            installed_benchmarks.update(additional_benchmarks)
-
-        host_yaml, guest_yaml = self.parse_yaml(installed_benchmarks, guest_orientation)
-
-        self.benchmark_path = host_yaml.parent
-        self.host_yaml = read_yaml(host_yaml)
-        if guest:
-            self.guest_yaml = read_yaml(guest_yaml["yaml"])
-
-        if build:
-            # Here, we build desolvated windows and pass the files to the OpenFF Evaluator.
-            # These files are stored in `self.desolvated_window_paths`.
-            self.build_desolvated_windows(guest_orientation)
-            if generate_gaff_files:
-                generate_gaff(mol2_file=self.benchmark_path.joinpath(self.host_yaml["structure"]),
-                              residue_name=self.host_yaml["resname"],
-                              output_name=self.host,
-                              directory_path=self.directory,
-                              gaff=gaff_version)
-                if guest:
-                    generate_gaff(mol2_file=self.benchmark_path.joinpath(
-                        self.guest).joinpath(self.guest_yaml["structure"]),
-                                  output_name=self.guest,
-                                  residue_name=self.guest_yaml["name"],
-                                  directory_path=self.directory,
-                                  gaff=gaff_version)
-        if not build:
-            self.populate_window_list(
-                input_pdb=os.path.join(
-                    self.directory, f"{self.host}-{self.guest}.pdb" if self.guest is not None else f"{self.host}.pdb"
-                )
-            )
-
-    def parse_yaml(self, installed_benchmarks, guest_orientation):
-        """
-        Read the YAML recipe for the host and guest.
-=======
         host_structure = structure[
             "@" + ",".join(map(lambda x: str(x + 1), host_atom_indices))
         ]
@@ -184,12 +116,10 @@
     ) -> pmd.Structure:
         """Prepares the coordinates of a host molecule ready for the pull (+ attach)
         phase of an APR calculation.
-
         This currently involves aligning the complex so that the guest molecule (or
         rather, the guest atoms specified by ``guest_orientation_mask``) is aligned
         with the z-axis, and the first atom specified by ``guest_orientation_mask`` is
         positioned at (0, 0, 0).
-
         Parameters
         ----------
         coordinate_path
@@ -215,8 +145,6 @@
         n_pull_windows
             The total number of pull windows being used in the calculation. This
             will determine the distance to move the guest at each window.
->>>>>>> d6597434
-
         Returns
         -------
             A ParmEd structure which contains the aligned and positioned host and
@@ -245,11 +173,6 @@
         for guest_index in guest_atom_indices:
             aligned_structure.atoms[guest_index].xz += target_difference
 
-<<<<<<< HEAD
-        # Save aligned PDB file with CONECT records.
-        positions_pdb = openmm.app.PDBFile(str(intermediate_pdb))
-        topology_pdb = openmm.app.PDBFile(str(input_pdb))
-=======
         return aligned_structure
 
     @staticmethod
@@ -260,7 +183,6 @@
     ):
         """A convenience method to add a number of dummy atoms to an existing
         ParmEd structure, and to position those atoms at a specified set of positions.
-
         Parameters
         ----------
         structure
@@ -272,7 +194,6 @@
             An optional amount to offset each of the dummy atom positions by with
             shape=(3,).
         """
->>>>>>> d6597434
 
         if offset_coordinates is None:
             offset_coordinates = np.zeros(3)
@@ -304,17 +225,13 @@
     ) -> List[DAT_restraint]:
         """A method to convert a set of static restraints defined by their 'schemas'
         into corresponding ``DAT_restraint``objects.
-
         Each 'schema' should be a dictionary with:
-
             * an ``atoms`` entry with a value of the atom selection make which specifies
               which atoms the restraint will apply to
             * a ``force_constant`` entry which specifies the force constant of the
               restraint.
-
         These 'schemas` map directly to the 'restraints -> static -> restraint'
         dictionaries specified in the `taproom` host YAML files.
-
         Parameters
         ----------
         coordinate_path
@@ -333,7 +250,6 @@
         use_amber_indices
             Whether to use amber based (i.e. starting from 1) restraint indices or
             OpenMM based (i.e. starting from 0) indices.
-
         Returns
         -------
             The constructed static restraint objects.
@@ -346,14 +262,6 @@
 
         n_windows = [n_attach_windows, n_pull_windows, n_release_windows]
 
-<<<<<<< HEAD
-            self.desolvated_window_paths.append(
-                str(
-                    self.directory.joinpath("windows")
-                        .joinpath(window)
-                        .joinpath(window_pdb_file_name)
-                )
-=======
         for restraint_schema in restraint_schemas:
 
             static = static_DAT_restraint(
@@ -363,7 +271,6 @@
                 force_constant=restraint_schema["force_constant"],
                 amber_index=use_amber_indices,
                 continuous_apr=False,
->>>>>>> d6597434
             )
             static_restraints.append(static)
 
@@ -381,18 +288,14 @@
     ) -> List[DAT_restraint]:
         """A method to convert a set of conformational restraints defined by their
         'schemas' into corresponding ``DAT_restraint``objects.
-
         Each 'schema' should be a dictionary with:
-
             * an ``atoms`` entry with a value of the atom selection make which specifies
               which atoms the restraint will apply to
             * a ``force_constant`` entry which specifies the force constant of the
               restraint.
             * a ``target`` entry which specifies the target value of the restraint.
-
         These 'schemas` map directly to the 'restraints -> conformational -> restraint'
         dictionaries specified in the ``taproom`` host YAML files.
-
         Parameters
         ----------
         coordinate_path
@@ -413,140 +316,20 @@
         use_amber_indices
             Whether to use amber based (i.e. starting from 1) restraint indices or
             OpenMM based (i.e. starting from 0) indices.
-
         Returns
         -------
             The constructed conformational restraint objects.
         """
 
-<<<<<<< HEAD
-        guest_restraint = DAT_restraint()
-        guest_restraint.auto_apr = True
-        guest_restraint.continuous_apr = True
-        guest_restraint.amber_index = False if self.backend == "openmm" else True
-        guest_restraint.topology = str(initial_structure)
-        guest_restraint.mask1 = "@1"
-        guest_restraint.mask2 = "@2"
-=======
         if n_pull_windows is not None:
             assert attach_lambdas is not None
 
         restraints = []
->>>>>>> d6597434
 
         for restraint_schema in restraint_schemas:
 
             mask = restraint_schema["atoms"].split()
 
-<<<<<<< HEAD
-            guest_restraint.release["target"] = 1.0
-            guest_restraint.release["fc_final"] = 1.0
-            guest_restraint.release["fraction_list"] = self.host_yaml["calculation"][
-                "lambda"
-            ]["release"]
-
-        guest_restraint.initialize()
-
-        return guest_restraint
-
-    def translate(self, window, topology_pdb, restraint):
-        window_path = self.directory.joinpath("windows").joinpath(window)
-        if window[0] == "a":
-            # Copy the initial structure.
-            source_pdb = self.directory.joinpath(f"{self.host}-{self.guest}.pdb")
-            shutil.copy(source_pdb, window_path)
-        elif window[0] == "p":
-            # Translate the guest.
-            source_pdb = self.directory.joinpath(f"{self.host}-{self.guest}.pdb")
-
-            structure = pmd.load_file(str(source_pdb), structure=True)
-            target_difference = (
-                    restraint.phase["pull"]["targets"][int(window[1:])]
-                    - restraint.pull["target_initial"]
-            )
-            for atom in structure.atoms:
-                if atom.residue.name == self.guest.upper():
-                    atom.xz += target_difference
-
-            intermediate_pdb = window_path.joinpath(f"tmp.pdb")
-            destination_pdb = window_path.joinpath(f"{self.host}-{self.guest}.pdb")
-            structure.save(str(intermediate_pdb), overwrite=True)
-
-            input_pdb = openmm.app.PDBFile(str(intermediate_pdb))
-            topology_pdb = openmm.app.PDBFile(str(topology_pdb))
-            positions = input_pdb.positions
-            topology = topology_pdb.topology
-            with open(destination_pdb, "w") as file:
-                openmm.app.PDBFile.writeFile(topology, positions, file)
-            os.remove(intermediate_pdb)
-
-        elif window[0] == "r":
-            try:
-                # Copy the final pull window, if it exists
-                source_pdb = (
-                    self.directory.joinpath("windows")
-                        .joinpath(f"p{self.host_yaml['calculation']['windows']['pull']:03d}")
-                        .joinpath(f"{self.host}-{self.guest}.pdb")
-                )
-                shutil.copy(source_pdb, window_path)
-            except FileNotFoundError:
-                # Copy the initial structure, assuming we are doing a standalone release calculation.
-                shutil.copy(self.directory.joinpath(f"{self.host}-{self.guest}.pdb"),
-                            window_path)
-
-    def _add_dummy_to_PDB(self, input_pdb, output_pdb, offset_coordinates,
-                          dummy_atom_tuples):
-        input_pdb_file = openmm.app.PDBFile(input_pdb)
-
-        positions = input_pdb_file.positions
-
-        # When we pass in a guest, we have multiple coordinates and the function expects to address the first guest
-        # atom coordinates.
-        # When we pass in the center of mass of the host, we'll only have one set of coordinates.
-        if len(np.shape(offset_coordinates)) < 2:
-            offset_coordinates = [offset_coordinates, ]
-
-        for index, dummy_atom_tuple in enumerate(dummy_atom_tuples):
-            positions.append(
-                openmm.Vec3(
-                    offset_coordinates[0][0] + dummy_atom_tuple[0],
-                    offset_coordinates[0][1] + dummy_atom_tuple[1],
-                    offset_coordinates[0][2] + dummy_atom_tuple[2],
-                )
-                * unit.angstrom
-            )
-
-        topology = input_pdb_file.topology
-        for dummy_index in range(len(dummy_atom_tuples)):
-            dummy_chain = topology.addChain(None)
-            dummy_residue = topology.addResidue(f"DM{dummy_index + 1}", dummy_chain)
-            topology.addAtom(f"DUM", None, dummy_residue)
-
-        with open(output_pdb, "w") as file:
-            openmm.app.PDBFile.writeFile(topology, positions, file)
-
-    def _add_dummy_to_System(self, system, dummy_atom_tuples):
-        [system.addParticle(mass=207) for _ in range(len(dummy_atom_tuples))]
-
-        for force_index in range(system.getNumForces()):
-            force = system.getForce(force_index)
-            if not isinstance(force, openmm.NonbondedForce):
-                continue
-            force.addParticle(0.0, 1.0, 0.0)
-            force.addParticle(0.0, 1.0, 0.0)
-            force.addParticle(0.0, 1.0, 0.0)
-
-        return system
-
-    def add_dummy_atoms(
-            self,
-            reference_pdb="reference.pdb",
-            solvated_pdb="output.pdb",
-            solvated_xml="system.xml",
-            dummy_pdb="output.pdb",
-            dummy_xml="output.xml",
-    ):
-=======
             restraint = DAT_restraint()
             restraint.amber_index = use_amber_indices
             restraint.topology = coordinate_path
@@ -558,7 +341,6 @@
             restraint.continuous_apr = False
 
             if attach_lambdas:
->>>>>>> d6597434
 
                 restraint.attach["target"] = restraint_schema["target"]
                 restraint.attach["fc_final"] = restraint_schema["force_constant"]
@@ -571,26 +353,16 @@
 
             if release_lambdas:
 
-<<<<<<< HEAD
-            offset_coordinates = \
-                reference_structure[
-                    f':{self.guest_yaml["name"].upper()} | :{self.host_yaml["resname"].upper()}'
-                ][guest_angle_restraint_mask[1]].coordinates
-=======
                 restraint.auto_apr = False
                 restraint.release["target"] = restraint_schema["target"]
                 restraint.release["fc_final"] = restraint_schema["force_constant"]
                 restraint.release["fraction_list"] = release_lambdas
->>>>>>> d6597434
 
             restraint.initialize()
             restraints.append(restraint)
 
         return restraints
 
-<<<<<<< HEAD
-        self._wrap(dummy_pdb)
-=======
     @classmethod
     def build_symmetry_restraints(
         cls,
@@ -601,18 +373,13 @@
     ) -> List[DAT_restraint]:
         """A method to convert a set of symmetry restraints defined by their 'schemas'
         into corresponding ``DAT_restraint``objects.
-
         Each 'schema' should be a dictionary with:
->>>>>>> d6597434
-
             * an ``atoms`` entry with a value of the atom selection make which specifies
               which atoms the restraint will apply to
             * a ``force_constant`` entry which specifies the force constant of the
               restraint.
-
         These 'schemas` map directly to the 'restraints -> symmetry_correction
         -> restraint' dictionaries specified in the `taproom` guest YAML files.
-
         Parameters
         ----------
         coordinate_path
@@ -627,7 +394,6 @@
         use_amber_indices
             Whether to use amber based (i.e. starting from 1) restraint indices or
             OpenMM based (i.e. starting from 0) indices.
-
         Returns
         -------
             The constructed symmetry restraint objects.
@@ -672,18 +438,14 @@
     ) -> List[DAT_restraint]:
         """A method to convert a set of wall restraints defined by their 'schemas'
         into corresponding ``DAT_restraint``objects.
-
         Each 'schema' should be a dictionary with:
-
             * an ``atoms`` entry with a value of the atom selection make which specifies
               which atoms the restraint will apply to
             * a ``force_constant`` entry which specifies the force constant of the
               restraint.
             * a ``target`` entry which specifies the target value of the restraint.
-
         These 'schemas` map directly to the 'restraints -> wall_restraints -> restraint'
         dictionaries specified in the `taproom` guest YAML files.
-
         Parameters
         ----------
         coordinate_path
@@ -698,7 +460,6 @@
         use_amber_indices
             Whether to use amber based (i.e. starting from 1) restraint indices or
             OpenMM based (i.e. starting from 0) indices.
-
         Returns
         -------
             The constructed wall restraint objects.
@@ -708,9 +469,6 @@
 
         for restraint_schema in restraint_schemas:
 
-<<<<<<< HEAD
-    def initialize_restraints(self, structure="output.pdb"):
-=======
             restraint = DAT_restraint()
             restraint.auto_apr = True
             restraint.continuous_apr = False
@@ -722,7 +480,6 @@
             restraint.attach["fc_final"] = restraint_schema["force_constant"]
             restraint.attach["fraction_list"] = [1.0] * n_attach_windows
             restraint.attach["target"] = restraint_schema["target"]
->>>>>>> d6597434
 
             # Minimum distance is 0 Angstrom
             restraint.custom_restraint_values["r1"] = 0
@@ -732,128 +489,6 @@
             restraint.custom_restraint_values["rk2"] = restraint_schema[
                 "force_constant"
             ]
-<<<<<<< HEAD
-        else:
-            windows = [None,
-                       None,
-                       self.host_yaml["calculation"]["windows"]["release"]
-                       ]
-
-        static_restraints = []
-        for restraint in self.host_yaml["restraints"]["static"]:
-            static = static_DAT_restraint(
-                restraint_mask_list=restraint["restraint"]["atoms"].split(),
-                num_window_list=windows,
-                ref_structure=str(structure),
-                force_constant=restraint["restraint"]["force_constant"],
-                amber_index=False if self.backend == "openmm" else True,
-            )
-            static_restraints.append(static)
-
-        conformational_restraints = []
-        if self.host_yaml["restraints"]["conformational"]:
-
-            for conformational in self.host_yaml["restraints"]["conformational"]:
-                mask = conformational["restraint"]["atoms"].split()
-
-                conformational_restraint = DAT_restraint()
-                conformational_restraint.auto_apr = True
-                conformational_restraint.continuous_apr = True
-                conformational_restraint.amber_index = False if self.backend == "openmm" else True
-                conformational_restraint.topology = str(structure)
-                conformational_restraint.mask1 = mask[0]
-                conformational_restraint.mask2 = mask[1]
-                conformational_restraint.mask3 = mask[2] if len(mask) > 2 else None
-                conformational_restraint.mask4 = mask[3] if len(mask) > 3 else None
-
-                if self.guest != "release":
-                    conformational_restraint.attach["target"] = conformational["restraint"][
-                        "target"
-                    ]
-                    conformational_restraint.attach["fc_final"] = conformational["restraint"][
-                        "force_constant"
-                    ]
-                    conformational_restraint.attach["fraction_list"] = self.host_yaml["calculation"][
-                        "lambda"
-                    ]["attach"]
-
-                    conformational_restraint.pull["target_final"] = conformational["restraint"][
-                        "target"
-                    ]
-                    conformational_restraint.pull["num_windows"] = windows[1]
-
-                else:
-                    conformational_restraint.auto_apr = False
-                    conformational_restraint.continuous_apr = False
-
-                    conformational_restraint.release["target"] = conformational["restraint"][
-                        "target"
-                    ]
-                    conformational_restraint.release["fc_final"] = conformational["restraint"][
-                        "force_constant"
-                    ]
-                    conformational_restraint.release["fraction_list"] = self.host_yaml["calculation"][
-                        "lambda"
-                    ]["release"]
-
-                conformational_restraint.initialize()
-                conformational_restraints.append(conformational_restraint)
-        else:
-            logger.debug("Skipping conformational restraints...")
-
-        symmetry_restraints = []
-        if self.guest != "release" and "symmetry_correction" in self.guest_yaml:
-            for symmetry in self.guest_yaml["symmetry_correction"]["restraints"]:
-                symmetry_restraint = DAT_restraint()
-                symmetry_restraint.auto_apr = True
-                symmetry_restraint.continuous_apr = True
-                symmetry_restraint.amber_index = False if self.backend == "openmm" else True
-                symmetry_restraint.topology = str(structure)
-                symmetry_restraint.mask1 = symmetry["atoms"].split()[0]
-                symmetry_restraint.mask2 = symmetry["atoms"].split()[1]
-                symmetry_restraint.mask3 = symmetry["atoms"].split()[2]
-
-                symmetry_restraint.attach["fc_final"] = symmetry["force_constant"]
-                symmetry_restraint.attach["fraction_list"] = \
-                    [1.0] * len(self.host_yaml["calculation"]["lambda"]["attach"])
-                # This target should be overridden by the custom values.
-                symmetry_restraint.attach["target"] = 999.99
-                symmetry_restraint.custom_restraint_values["r2"] = 91
-                symmetry_restraint.custom_restraint_values["r3"] = 91
-                # 0 force constant between 91 degrees and 180 degrees.
-                symmetry_restraint.custom_restraint_values["rk3"] = 0.0
-                symmetry_restraint.initialize()
-
-                symmetry_restraints.append(symmetry_restraint)
-
-        else:
-            logger.debug("Skipping symmetry restraints...")
-
-        wall_restraints = []
-        if self.guest != "release" and "wall_restraints" in self.guest_yaml['restraints']:
-            for wall in self.guest_yaml["restraints"]["wall_restraints"]:
-                wall_restraint = DAT_restraint()
-                wall_restraint.auto_apr = True
-                wall_restraint.continuous_apr = True
-                wall_restraint.amber_index = False if self.backend == "openmm" else True
-                wall_restraint.topology = str(structure)
-                wall_restraint.mask1 = wall["restraint"]["atoms"].split()[0]
-                wall_restraint.mask2 = wall["restraint"]["atoms"].split()[1]
-
-                wall_restraint.attach["fc_final"] = wall["restraint"]["force_constant"]
-                wall_restraint.attach["fraction_list"] = \
-                    [1.0] * len(self.host_yaml["calculation"]["lambda"]["attach"])
-                wall_restraint.attach["target"] = wall["restraint"]["target"]
-                # Minimum distance is 0 Angstrom
-                wall_restraint.custom_restraint_values["r1"] = 0
-                wall_restraint.custom_restraint_values["r2"] = 0
-                # Harmonic force constant beyond target distance.
-                wall_restraint.custom_restraint_values["rk2"] = wall["restraint"]["force_constant"]
-                wall_restraint.custom_restraint_values["rk3"] = wall["restraint"]["force_constant"]
-                wall_restraint.initialize()
-
-                wall_restraints.append(wall_restraint)
-=======
             restraint.custom_restraint_values["rk3"] = restraint_schema[
                 "force_constant"
             ]
@@ -875,21 +510,15 @@
     ) -> List[DAT_restraint]:
         """A method to convert a set of guest restraints defined by their 'schemas'
         into corresponding ``DAT_restraint``objects.
-
         Each 'schema' should be a dictionary with:
-
             * an ``atoms`` entry with a value of the atom selection make which specifies
               which atoms the restraint will apply to
-
         and additionally a nested ``attach`` and ``pull`` dictionary with
-
             * a ``force_constant`` entry which specifies the force constant of the
               restraint.
             * a ``target`` entry which specifies the target value of the restraint.
-
         These 'schemas` map directly to the 'restraints -> guest -> restraint'
         dictionaries specified in the `taproom` guest YAML files.
-
         Parameters
         ----------
         coordinate_path
@@ -907,7 +536,6 @@
         use_amber_indices
             Whether to use amber based (i.e. starting from 1) restraint indices or
             OpenMM based (i.e. starting from 0) indices.
-
         Returns
         -------
             The constructed wall restraint objects.
@@ -916,7 +544,6 @@
         restraints = []
 
         for restraint_schema in restraint_schemas:
->>>>>>> d6597434
 
             mask = restraint_schema["atoms"].split()
 
@@ -949,7 +576,6 @@
         return restraints
 
 
-
 def get_benchmarks():
     """
     Determine the installed `taproom` benchmarks.
@@ -961,201 +587,6 @@
 
     return installed_benchmarks
 
-<<<<<<< HEAD
-
-def apply_openmm_restraints(system, restraint, window, flat_bottom=False, ForceGroup=None):
-    if window[0] == "a":
-        phase = "attach"
-    elif window[0] == "p":
-        phase = "pull"
-    elif window[0] == "r":
-        phase = "release"
-    window_number = int(window[1:])
-
-    if flat_bottom and phase == "attach" and restraint.mask3:
-        flat_bottom_force = openmm.CustomAngleForce('step(-(theta - theta_0)) * k * (theta - theta_0)^2')
-        # If theta is greater than theta_0, then the argument to step is negative, which means the force is off.
-        flat_bottom_force.addPerAngleParameter("k")
-        flat_bottom_force.addPerAngleParameter("theta_0")
-
-        theta_0 = 91.0 * unit.degrees
-        k = (
-                restraint.phase[phase]["force_constants"][window_number]
-                * unit.kilocalories_per_mole
-                / unit.radian ** 2
-        )
-        flat_bottom_force.addAngle(
-            restraint.index1[0],
-            restraint.index2[0],
-            restraint.index3[0],
-            [k, theta_0],
-        )
-        system.addForce(flat_bottom_force)
-        if ForceGroup:
-            flat_bottom_force.setForceGroup(ForceGroup)
-
-        return system
-    elif flat_bottom and phase == "attach" and not restraint.mask3:
-        flat_bottom_force = openmm.CustomBondForce('step((r - r_0)) * k * (r - r_0)^2')
-        # If x is greater than x_0, then the argument to step is positive, which means the force is on.
-        flat_bottom_force.addPerBondParameter("k")
-        flat_bottom_force.addPerBondParameter("r_0")
-
-        r_0 = restraint.phase[phase]["targets"][window_number] * unit.angstrom
-        k = (
-                restraint.phase[phase]["force_constants"][window_number]
-                * unit.kilocalories_per_mole
-                / unit.radian ** 2
-        )
-        flat_bottom_force.addBond(
-            restraint.index1[0],
-            restraint.index2[0],
-            [k, r_0],
-        )
-        system.addForce(flat_bottom_force)
-        if ForceGroup:
-            flat_bottom_force.setForceGroup(ForceGroup)
-
-        return system
-
-    elif flat_bottom and phase == "pull":
-        return system
-    elif flat_bottom and phase == "release":
-        return system
-
-    if restraint.mask2 and not restraint.mask3:
-        if not restraint.group1 and not restraint.group2:
-            bond_restraint = openmm.CustomBondForce("k * (r - r_0)^2")
-            bond_restraint.addPerBondParameter("k")
-            bond_restraint.addPerBondParameter("r_0")
-
-            r_0 = restraint.phase[phase]["targets"][window_number] * unit.angstroms
-            k = (
-                    restraint.phase[phase]["force_constants"][window_number]
-                    * unit.kilocalories_per_mole
-                    / unit.angstrom ** 2
-            )
-            bond_restraint.addBond(restraint.index1[0], restraint.index2[0], [k, r_0])
-            system.addForce(bond_restraint)
-        else:
-            bond_restraint = openmm.CustomCentroidBondForce(
-                2, "k * (r - r_0)^2; r=distance(g1, g2)"
-            )
-            bond_restraint.addPerBondParameter("k")
-            bond_restraint.addPerBondParameter("r_0")
-            r_0 = restraint.phase[phase]["targets"][window_number] * unit.angstroms
-            k = (
-                    restraint.phase[phase]["force_constants"][window_number]
-                    * unit.kilocalories_per_mole
-                    / unit.angstrom ** 2
-            )
-            g1 = bond_restraint.addGroup(restraint.index1)
-            g2 = bond_restraint.addGroup(restraint.index2)
-            bond_restraint.addBond([g1, g2], [k, r_0])
-            system.addForce(bond_restraint)
-
-        if ForceGroup:
-            bond_restraint.setForceGroup(ForceGroup)
-
-    elif restraint.mask3 and not restraint.mask4:
-        if not restraint.group1 and not restraint.group2 and not restraint.group3:
-            angle_restraint = openmm.CustomAngleForce("k * (theta - theta_0)^2")
-            angle_restraint.addPerAngleParameter("k")
-            angle_restraint.addPerAngleParameter("theta_0")
-
-            theta_0 = restraint.phase[phase]["targets"][window_number] * unit.degrees
-            k = (
-                    restraint.phase[phase]["force_constants"][window_number]
-                    * unit.kilocalories_per_mole
-                    / unit.radian ** 2
-            )
-            angle_restraint.addAngle(
-                restraint.index1[0],
-                restraint.index2[0],
-                restraint.index3[0],
-                [k, theta_0],
-            )
-            system.addForce(angle_restraint)
-        else:
-            angle_restraint = openmm.CustomCentroidBondForce(
-                3, "k * (theta - theta_0)^2; theta=angle(g1, g2, g3)"
-            )
-            angle_restraint.addPerBondParameter("k")
-            angle_restraint.addPerBondParameter("theta_0")
-
-            theta_0 = restraint.phase[phase]["targets"][window_number] * unit.degrees
-            k = (
-                    restraint.phase[phase]["force_constants"][window_number]
-                    * unit.kilocalories_per_mole
-                    / unit.radian ** 2
-            )
-            g1 = angle_restraint.addGroup(restraint.index1)
-            g2 = angle_restraint.addGroup(restraint.index2)
-            g3 = angle_restraint.addGroup(restraint.index3)
-            angle_restraint.addBond([g1, g2, g3], [k, theta_0])
-            system.addForce(angle_restraint)
-
-        if ForceGroup:
-            angle_restraint.setForceGroup(ForceGroup)
-
-    elif restraint.mask4:
-        if (
-                not restraint.group1
-                and not restraint.group2
-                and not restraint.group3
-                and not restraint.group4
-        ):
-            dihedral_restraint = openmm.CustomTorsionForce(
-                f"k * min(min(abs(theta - theta_0), abs(theta - theta_0 + 2 * {_PI_})), abs(theta - theta_0 - 2 * "
-                f"{_PI_}))^2"
-            )
-            dihedral_restraint.addPerTorsionParameter("k")
-            dihedral_restraint.addPerTorsionParameter("theta_0")
-
-            theta_0 = restraint.phase[phase]["targets"][window_number] * unit.degrees
-            k = (
-                    restraint.phase[phase]["force_constants"][window_number]
-                    * unit.kilocalories_per_mole
-                    / unit.radian ** 2
-            )
-            dihedral_restraint.addTorsion(
-                restraint.index1[0],
-                restraint.index2[0],
-                restraint.index3[0],
-                restraint.index4[0],
-                [k, theta_0],
-            )
-            system.addForce(dihedral_restraint)
-        else:
-            dihedral_restraint = openmm.CustomCentroidBondForce(
-                4, f"k * min(min(abs(theta - theta_0), abs(theta - theta_0 + 2 * {_PI_})), abs(theta - theta_0 - 2 * "
-                   f"{_PI_}))^2; theta=dihedral(g1, g2, g3, g4)"
-            )
-            dihedral_restraint.addPerBondParameter("k")
-            dihedral_restraint.addPerBondParameter("theta_0")
-
-            theta_0 = restraint.phase[phase]["targets"][window_number] * unit.degrees
-            k = (
-                    restraint.phase[phase]["force_constants"][window_number]
-                    * unit.kilocalories_per_mole
-                    / unit.radian ** 2
-            )
-            g1 = dihedral_restraint.addGroup(restraint.index1)
-            g2 = dihedral_restraint.addGroup(restraint.index2)
-            g3 = dihedral_restraint.addGroup(restraint.index3)
-            g4 = dihedral_restraint.addGroup(restraint.index4)
-            dihedral_restraint.addBond([g1, g2, g3, g4], [k, theta_0])
-            system.addForce(dihedral_restraint)
-
-        if ForceGroup:
-            dihedral_restraint.setForceGroup(ForceGroup)
-
-    return system
-
-
-def generate_gaff(mol2_file, residue_name, output_name=None, need_gaff_atom_types=True, generate_frcmod=True,
-                  directory_path="benchmarks", gaff="gaff2"):
-=======
 
 def generate_gaff(
     mol2_file,
@@ -1167,7 +598,6 @@
     gaff="gaff2",
 ):
 
->>>>>>> d6597434
     if output_name is None:
         output_name = mol2_file.stem
 
@@ -1210,16 +640,6 @@
             raise NotImplementedError()
 
 
-<<<<<<< HEAD
-def _generate_gaff_atom_types(mol2_file, residue_name, output_name, gaff="gaff2", directory_path="benchmarks"):
-    p = sp.Popen(["antechamber", "-i", str(mol2_file), "-fi", "mol2",
-                  "-o", f"{output_name}.{gaff}.mol2", "-fo", "mol2",
-                  "-rn", f"{residue_name.upper()}",
-                  "-at", f"{gaff}",
-                  "-an", "no",
-                  "-dr", "no",
-                  "-pf", "yes"], cwd=directory_path)
-=======
 def _generate_gaff_atom_types(
     mol2_file, residue_name, output_name, gaff="gaff2", directory_path="benchmarks"
 ):
@@ -1248,7 +668,6 @@
         ],
         cwd=directory_path,
     )
->>>>>>> d6597434
     p.communicate()
 
     files = [
