import logging as log
import os as os
from itertools import compress
import numpy as np
import pytraj as pt
import pymbar


class fe_calc(object):
    """
    Computes the free energy for an APR transformation. After calling `compute_free_energy()`, the 
    results are stored in a dictionary called `results` in kcal/mol.

    Attributes
    ----------
    temperature : {float}
        The simulation temperature (Kelvin)
    k_B : {float}
        Boltzmann's constant (kcal/mol-K)
    beta : {float}
        1 / (k_B * T)  (kcal/mol)
    prmtop : {str} or ParmEd AmberParm
        Simulation parameters
    trajectory : {str}
        File name of the trajectories (can probably include a wildcard)
    path : {str}
        The parent directory that contains the simulation windows
    restraint_list : {list}
        List of restraints to be analyzed (this can now be a list of all simulation restraints)
    changing_restraints : {dict}
        Dictionary containing which restraints change during which phase of the calculation
    orders : {dict}
        The sorted order of windows for analysis
    simulation_data : {dict}
        Dictionary containing collected trajectory values for the relevant restraints and windows
    methods : {list}
        List of analysis methods to be performed (e.g., MBAR, TI, ...)
    bootcycles : int
        Number of bootstrap iterations for the TI methods.
    quick_ti_matrix : bool
        If True, only compute the first row and neighbors along the diagaonal. This is sufficient
        to get the overall free energy and the convergence values. Default: False
    results : {dict}
        TODO: description
    """

    def __init__(self):

        self._temperature = 298.15
        self.k_B = 0.0019872041
        self.beta = 1 / (self.k_B * self._temperature)

        self.prmtop = None
        self.trajectory = None
        self.path = None

        self.restraint_list = []
        self.changing_restraints = None
        self.orders = None
        self.simulation_data = None

        self.methods = ['mbar-block']  # mbar-autoc, mbar-none, ti-block, ti-autoc, ti-none
        # TODO: Add check that fe_methods and subsample_methods have correct keywords

        self.bootcycles = 10000
        self.quick_ti_matrix = False

        self.results = {}

    @property
    def temperature(self):
        """Allow updating of beta with temperature."""
        return self._temperature

    @temperature.setter
    def temperature(self, new_temperature):
        """Set updating of beta with new temperature."""
        self.beta = 1 / (self.k_B * new_temperature)

    def collect_data(self, single_prmtop=False, fraction=1.0):
        """Gather simulation data on the distance, angle, and torsion restraints that change during the simulation.

        """

        self.changing_restraints = self.determine_static_restraints()
        self.orders = self.determine_window_order()
        self.simulation_data = self.read_trajectories(single_prmtop=single_prmtop, fraction=fraction)

    def determine_static_restraints(self):
        """Figure out which restraints change during each phase of the calculation.
        
        Returns
        -------
        changing_restraints : {dict}
            A dictionary containing which restraints change during which phase of the calculation
        """

        changing_restraints = {'attach': [], 'pull': [], 'release': []}

        for phase in ['attach', 'pull', 'release']:
            if phase == 'attach' or phase == 'release':
                changing_parameter = 'force_constants'
            else:
                changing_parameter = 'targets'
            for restraint in self.restraint_list:
                if restraint.phase[phase][changing_parameter] is not None:
                    static = all(
                        np.isclose(x, restraint.phase[phase][changing_parameter][0])
                        for x in restraint.phase[phase][changing_parameter])
                else:
                    static = True

                changing_restraints[phase].append(not static)

        return changing_restraints

    def determine_window_order(self):
        """Order the trajectories (i.e., simulation windows) in terms of increasing force constants and
        targets for each restraint.
        
        Returns
        -------
        orders : {dict}
            The sorted order of windows for analysis
        """

        orders = {'attach': [], 'pull': [], 'release': []}
        active_attach_restraints = np.asarray(self.restraint_list)[self.changing_restraints['attach']]
        active_pull_restraints = np.asarray(self.restraint_list)[self.changing_restraints['pull']]
        active_release_restraints = np.asarray(self.restraint_list)[self.changing_restraints['release']]

        attach_orders = []
        pull_orders = []
        release_orders = []

        for restraint in active_attach_restraints:
            attach_orders.append(np.argsort(restraint.phase['attach']['force_constants']))
        if not all([np.array_equal(attach_orders[0], i) for i in attach_orders]):
            raise Exception('The order of increasing force constants is not the same in all restraints.')
        elif attach_orders:
            orders['attach'] = attach_orders[0]
        else:
            orders['attach'] = []

        for restraint in active_pull_restraints:
            pull_orders.append(np.argsort(restraint.phase['pull']['targets']))
        if not all([np.array_equal(pull_orders[0], i) for i in pull_orders]):
            raise Exception('The order of increasing target distances is not the same in all restraints.')
        elif pull_orders:
            orders['pull'] = pull_orders[0]
        else:
            orders['pull'] = []

        for restraint in active_release_restraints:
            release_orders.append(np.argsort(restraint.phase['release']['force_constants']))
        if not all([np.array_equal(release_orders[0], i) for i in release_orders]):
            raise Exception('The order of increasing force constants is not the same in all restraints.')
        elif release_orders:
            orders['release'] = release_orders[0]
        else:
            orders['release'] = []

        return orders

    def read_trajectories(self, single_prmtop=False, fraction=1.0):
        """For each each phase and window, and for each non-static restraint, parse the trajectories to 
        get the restraint values.

        Parameters
        ----------
        single_prmtop : {bool}
            Whether a single `prmtop` is read for all windows
        fraction : {float}
            Fraction of data to read, to check free energy convergence

        Returns
        -------
        data : {dict}
            Dictionary containing restraint values for analysis 
        """

        data = {'attach': [], 'pull': [], 'release': []}

        ordered_attach_windows = [
            os.path.join(self.path, 'a{:03d}'.format(i)) for i in self.orders['attach'] if i is not None
        ]
        ordered_pull_windows = [
            os.path.join(self.path, 'p{:03d}'.format(i)) for i in self.orders['pull'] if i is not None
        ]
        ordered_release_windows = [
            os.path.join(self.path, 'r{:03d}'.format(i)) for i in self.orders['release'] if i is not None
        ]

        active_attach_restraints = np.asarray(self.restraint_list)[self.changing_restraints['attach']]
        active_pull_restraints = np.asarray(self.restraint_list)[self.changing_restraints['pull']]
        active_release_restraints = np.asarray(self.restraint_list)[self.changing_restraints['release']]

        # Niel: I'm just checking if *one* restraint is `continuous_apr`,
        # which should be the same value for all restraints.
        if active_attach_restraints[0].continuous_apr and self.orders['attach'].any and self.orders['pull'].any:
            log.debug('Replacing {} with {} in {} for `continuous_apr`...'.format(
                ordered_attach_windows[-1], ordered_pull_windows[0], ordered_attach_windows))
            ordered_attach_windows[-1] = ordered_pull_windows[0]

        # This is inefficient and slow.
        # I am going to separately loop through the attach, then pull, then release windows.
        # Niel: I'm sure you can think of a better solution.

        for window_index, window in enumerate(ordered_attach_windows):
            phase = 'attach'
            data[phase].append([])
            for restraint_index, restraint in enumerate(active_attach_restraints):
                data[phase][window_index].append([])
                data[phase][window_index][restraint_index] = read_restraint_data(restraint, window, self.trajectory,
                                                                                 self.prmtop, single_prmtop, fraction)

        for window_index, window in enumerate(ordered_pull_windows):
            phase = 'pull'
            data[phase].append([])
            for restraint_index, restraint in enumerate(active_pull_restraints):
                data[phase][window_index].append([])
                data[phase][window_index][restraint_index] = read_restraint_data(restraint, window, self.trajectory,
                                                                                 self.prmtop, single_prmtop, fraction)

        for window_index, window in enumerate(ordered_release_windows):
            phase = 'release'
            data[phase].append([])
            for restraint_index, restraint in enumerate(active_release_restraints):
                data[phase][window_index].append([])
                data[phase][window_index][restraint_index] = read_restraint_data(restraint, window, self.trajectory,
                                                                                 self.prmtop, single_prmtop, fraction)

        return data

    def _prepare_data(self, phase):
        number_of_windows = len(self.simulation_data[phase])
        data_points = [len(np.asarray(x).T) for x in self.simulation_data[phase]]
        max_data_points = max(data_points)
        active_restraints = list(compress(self.restraint_list, self.changing_restraints[phase]))
        force_constants = [np.copy(i.phase[phase]['force_constants']) for i in active_restraints]
        # Convert force constants from radians to degrees for angles/dihedrals
        for r, rest in enumerate(active_restraints):
            if rest.mask3 is not None:
                force_constants[r] *= (np.pi / 180.0)**2
        targets = [i.phase[phase]['targets'] for i in active_restraints]

        return number_of_windows, data_points, max_data_points, active_restraints, force_constants, targets, self.simulation_data[
            phase]

    def _run_mbar(self, prepared_data, verbose=False):
        """
        Compute the free energy matrix for a series of windows. We'll follow the pymbar nomenclature for data structures.
        """

        # Unpack the prepared data
        num_win, data_points, max_data_points, active_rest, force_constants, targets, ordered_values = prepared_data

        # Number of data points in each restraint value array
        N_k = np.array(data_points)

        # Setup the reduced potential energy array. ie, the potential of each window's
        # coordinates in each window's potential function
        u_kln = np.zeros([num_win, num_win, max_data_points], np.float64)

        # Note, the organization of k = coordinate windows, l = potential windows
        # seems to be opposite of the documentation. But I got wrong numbers the other way around.
        for k in range(num_win):  # Coordinate windows
            for l in range(num_win):  # Potential Windows
                force_constants_T = np.asarray(force_constants).T[l, :, None]
                targets_T = np.asarray(targets).T[l, :, None]

                for r, rest in enumerate(active_rest):  # Restraints

                    # If this is a dihedral, we need to shift around restraint value
                    # on the periodic axis to make sure the lowest potential is used.
                    if rest.mask3 is not None and rest.mask4 is not None:
                        target = np.asarray(targets).T[l][r]  # Taken from potential window, l
                        bool_list = ordered_values[k][r] < target - 180.0  # Coords from coord window, k
                        ordered_values[k][r][bool_list] += 360.0
                        bool_list = ordered_values[k][r] > target + 180.0
                        ordered_values[k][r][bool_list] -= 360.0

                # Compute the potential ... for each frame, sum the contributions for each restraint
                # Note, we multiply by beta, and do some extra [l,:,None] to get the math operation correct.

                u_kln[k, l, 0:N_k[k]] = np.sum(
                    self.beta * force_constants_T * (ordered_values[k] - targets_T)**2, axis=0)

        # Setup mbar calc, and get matrix of free energies, uncertainties
        mbar = pymbar.MBAR(u_kln, N_k, verbose=verbose)
        Deltaf_ij, dDeltaf_ij, Theta_ij = mbar.getFreeEnergyDifferences(compute_uncertainty=True)

        # Should I subsample based on the restraint coordinate values? Here I'm
        # doing it on the potential.  Should be pretty close ....
        if 'mbar-block' in self.methods:
            # We want to use all possible data to get the free energy estimates Deltaf_ij,
            # but for uncertainty estimates we'll subsample to create uncorrelated data.
            g_k = np.zeros([num_win], np.float64)
            ss_indices = []
            N_ss = np.zeros([num_win], np.int32)  # N_subsample
            for k in range(num_win):
                l = k
                # If the potential is zero everywhere, we can't estimate the uncertainty, so
                # check the next *potential* window which probably had non-zero force constants
                while not u_kln[k, l, 0:N_k[k]].any():
                    l += 1
                # Now compute statistical inefficiency: g = N*(SEM**2)/variance
                nearest_max = get_nearest_max(N_k[k])
                sem = get_block_sem(u_kln[k, l, 0:nearest_max])
                variance = np.var(u_kln[k, l, 0:N_k[k]])
                g_k[k] = (N_k[k] * (sem**2) / variance)
                # Create subsampled indices and count their lengths
                ss_indices.append(get_subsampled_indices(N_k[k], g_k[k]))
                N_ss[k] = len(ss_indices[k])

            # Create a new potential array for the uncertainty calculation (are we using too much memory?)
            u_kln_err = np.zeros([num_win, num_win, np.max(N_ss)], np.float64)

            # Populate the subsampled array, drawing values from the original
            for k in range(num_win):
                for l in range(num_win):
                    u_kln_err[k, l, 0:N_ss[k]] = u_kln[k, l, ss_indices[k]]

            mbar = pymbar.MBAR(u_kln_err, N_ss, verbose=verbose)
            tmp_Deltaf_ij, dDeltaf_ij, Theta_ij = mbar.getFreeEnergyDifferences(compute_uncertainty=True)

        # Put back into kcal/mol
        Deltaf_ij /= self.beta
        dDeltaf_ij /= self.beta

        # Return Matrix of free energies and uncertainties
        return Deltaf_ij, dDeltaf_ij

    def _run_ti(self, phase, prepared_data):
        """
        Compute the free energy using the TI method.

        We compute the partial derivative (ie forces), for each frame, with respect to the
        changing parameter, either a lambda or target value. The force constants
        are scaled by the lambda parameter which controls their strength: 0 to fc_max.
        Potential:
          U = lambda*fc_max*(values - target)**2
        Forces Attach:
          dU/dlambda = fc_max*(values - target)**2
        Forces Pull:
          dU/dtarget = 2*lambda*fc_max(values - target)
        Forces Release:
          (same as Attach)

        Then we integrate over the interval covered by lambda or target.

        ### WARNING!! I HAVE ONLY CONSIDERED WHETHER THIS WILL WORK FOR THE
        ### CASE WHEN THE PULL PHASE IS A SINGLE DISTANCE RESTRAINT WITH A
        ### CHANGING TARGET VALUE.  WILL NEED FURTHER THOUGHT FOR CHANGING
        ### ANGLE OR DIHEDRAL.

        """

        # Unpack the prepared data
        num_win, data_points, max_data_points, active_rest, force_constants, targets, ordered_values = prepared_data

        # Setup Stuff

        # Number of data points in each restraint value array
        N_k = np.array(data_points) 

        # The dU array to store the partial derivative of the potential with respect lambda or target,
        # depending on the whether attach/release or pull. Data stored for each frame.  This just a
        # temporary storage space.
        dU = np.zeros([max_data_points], np.float64)

        # The mean/sem dU value for each window
        dU_avgs = np.zeros([num_win], np.float64)
        dU_sems = np.zeros([num_win], np.float64)

        # Array for sampling dU off mean and SEM
        dU_samples = np.zeros([num_win, self.bootcycles], np.float64)

        # Array for values of the changing coordinate (x-axis), either lambda or target.
        # I'll name them dl_vals for dlambda values.
        dl_vals = np.zeros([num_win], np.float64)

        # Setup spline arrays
        x_spline = np.zeros([0], np.float64) # We're gonna create this by appending
        spline_idxs = np.zeros([num_win], np.int32) # Index to indicate the window locations in the spline
        spline_idxs[0] = 0

        # Integration matrix. Values stored for each bootstrap.
        int_matrix = np.zeros([num_win, num_win, self.bootcycles], np.float64)

        # Setup fe, sem matrices
        fe_matrix = np.zeros([num_win, num_win], np.float64)
        sem_matrix = np.zeros([num_win, num_win], np.float64)

        # Store the max value
        max_force_constants = np.zeros([len(active_rest)], np.float64)
        for r, rest in enumerate(active_rest):
            max_force_constants[r] = np.max(force_constants[r])

        # Deal with dihedral wrapping and compute forces
        for k in range(num_win):  # Coordinate windows
            force_constants_T = np.asarray(force_constants).T[k, :, None]
            targets_T = np.asarray(targets).T[k, :, None]

            for r, rest in enumerate(active_rest):  # Restraints
                # If this is a dihedral, we need to shift around restraint value
                # on the periodic axis to make sure the lowest potential is used.
                if rest.mask3 is not None and rest.mask4 is not None:
                    target = np.asarray(targets).T[k][r]
                    bool_list = ordered_values[k][r] < target - 180.0
                    ordered_values[k][r][bool_list] += 360.0
                    bool_list = ordered_values[k][r] > target + 180.0
                    ordered_values[k][r][bool_list] -= 360.0

            # Compute forces and store the values of the changing coordinate, either lambda or target
            if phase == 'attach' or phase == 'release':
                dU[0:N_k[k]] = np.sum(max_force_constants[:, None] * (ordered_values[k] - targets_T)**2, axis=0)
                # this is lambda. assume the same scaling for all restraints
                dl_vals[k] = force_constants_T[0]/max_force_constants[0]
            else:
                dU[0:N_k[k]] = np.sum(2.0 * max_force_constants[:, None] * (ordered_values[k] - targets_T), axis=0)
                dl_vals[k] = targets_T[0]  # Currently assuming a single distance restraint

            # Compute mean and sem
            dU_avgs[k] = np.mean( dU[0:N_k[k]] )
            dU_sems[k] = get_block_sem( dU[0:N_k[k]] )

            # Generate bootstrapped samples based on dU mean and sem. These will be used for integration.
            dU_samples[k,0:self.bootcycles] = np.random.normal(dU_avgs[k], dU_sems[k], self.bootcycles)

            # Create the spline values by appending 100 points between each window.
            # Start with k=1 so we don't double count.
            if k > 0:
                x_spline = np.append(x_spline,np.linspace(dl_vals[k-1], dl_vals[k], num=100, endpoint=False))
                spline_idxs[k] = len(x_spline)

        # Tack on the final value to the spline
        x_spline = np.append(x_spline, dl_vals[-1])

        # For some reason the attach/release work (integration) is positive, but the
        # pull work needs a negative multiplier.  Like W = -f*d type thing.  I need
        # an intuitive way to explain this.
        if phase == 'attach' or phase == 'release':
            int_sign = 1.0
        else:
            int_sign = -1.0

        # Bootstrap the integration
        for bcyc in range(self.bootcycles):
            y_spline = interpolate(dl_vals, dU_samples[:,bcyc], x_spline)
            for j in range(0,num_win):
                for k in range(j+1,num_win):
                    # If quick_ti_matrix, only do first row and neighbors in matrix
                    if self.quick_ti_matrix and j != 0 and k-j > 1:
                        continue
                    beg = spline_idxs[j]
                    end = spline_idxs[k]
                    # Integrate
                    int_matrix[j,k,bcyc] = int_sign*np.trapz( y_spline[beg:end], x_spline[beg:end] )

        # Populate fe_matrix, sem_matrix
        for j in range(0,num_win):
            for k in range(j+1,num_win):
                # If quick_ti_matrix, only populate first row and neighbors in matrix
                if self.quick_ti_matrix and j != 0 and k-j > 1:
                    fe_matrix[j, k] = None
                    fe_matrix[k, j] = None
                    sem_matrix[j, k] = None
                    sem_matrix[k, j] = None
                else:
                    fe_matrix[j, k] = np.mean(int_matrix[j,k])
                    fe_matrix[k, j] = -1.0*fe_matrix[j, k]
                    sem_matrix[j, k] = np.std(int_matrix[j,k])
                    sem_matrix[k, j] = sem_matrix[j, k]

        return fe_matrix, sem_matrix


    def compute_free_energy(self):
        """
        Do free energy calc.
        """

        for phase in ['attach', 'pull', 'release']:
            self.results[phase] = {}
            for method in self.methods:
                # Initialize some values that we will compute
                # The matrix gives all possible fe/sem for any window to any other window
                self.results[phase][method] = {}
                self.results[phase][method]['fe'] = None
                self.results[phase][method]['sem'] = None
                self.results[phase][method]['fe_matrix'] = None
                self.results[phase][method]['sem_matrix'] = None

                # Prepare data
                if sum(self.changing_restraints[phase]) == 0:
                    log.debug('Skipping free energy calculation for %s' % phase)
                    break
                prepared_data = self._prepare_data(phase)
                self.results[phase][method]['n_frames'] = np.sum(prepared_data[1])

                # Run the method
                if method == 'mbar-block':
                    self.results[phase][method]['fe_matrix'],self.results[phase][method]['sem_matrix'] = self._run_mbar(prepared_data)
                elif method == 'ti-block':
                    self.results[phase][method]['fe_matrix'],self.results[phase][method]['sem_matrix'] = self._run_ti(phase, prepared_data)
                else:
                    raise Exception("The method '{}' is not valid for compute_free_energy".format(method))

                # Store endpoint free energy and SEM
                self.results[phase][method]['fe'] = self.results[phase][method]['fe_matrix'][0, -1]
                self.results[phase][method]['sem'] = self.results[phase][method]['sem_matrix'][0, -1]

                # Store convergence values, which are helpful for running simulations
                windows = len(self.results[phase][method]['sem_matrix'])
                self.results[phase][method]['convergence'] = np.ones([windows], np.float64) * -1.0
                self.results[phase][method]['ordered_convergence'] = np.ones([windows], np.float64) * -1.0
                log.info(phase + ': computing convergence for '+method)
                for i in range(windows):
                    if i == 0:
                        self.results[phase][method]['ordered_convergence'][i]\
                            = self.results[phase][method]['sem_matrix'][i][i+1]
                    elif i == windows - 1:
                        self.results[phase][method]['ordered_convergence'][i]\
                            = self.results[phase][method]['sem_matrix'][i][i-1]
                    else:
                        left = self.results[phase][method]['sem_matrix'][i][i - 1]
                        right = self.results[phase][method]['sem_matrix'][i][i + 1]
                        if left > right:
                            max_val = left
                        elif right > left:
                            max_val = right
                        else:
                            max_val = right
                        self.results[phase][method]['ordered_convergence'][i] = max_val

                self.results[phase][method]['convergence'] = \
                    [self.results[phase][method]['ordered_convergence'][i] for i in self.orders[phase]]


    def compute_ref_state_work(self, restraints):
        """
        Compute the work to place a molecule at standard reference state conditions
        starting from a state defined by up to six restraints. (see ref_state_work for
        details)

        Parameters
        ----------
        restraints : list [r, theta, phi, alpha, beta, gamma]
            A list of paprika DAT_restraint objects in order of the six translational and
            orientational restraints needed to describe the configuration of one molecule
            relative to another. The six restraints are: r, theta, phi, alpha, beta, gamma.
            If any of these coordinates is not being restrained, use a None in place of a
            DAT_restraint object. (see ref_state_work for details on the six restraints)
        """

        if not restraints or restraints[0] is None:
            raise Exception('At minimum, a single distance restraint must be supplied to compute_ref_state_work')

        fcs = []
        targs = []

        for restraint in restraints:
            if restraint is None:
                fcs.append(None)
                targs.append(None)
            elif restraint.phase['release']['force_constants'] is not None:
                fcs.append( np.sort(restraint.phase['release']['force_constants'])[-1] )
                targs.append( np.sort(restraint.phase['release']['targets'])[-1] )
            elif restraint.phase['pull']['force_constants'] is not None:
                fcs.append( np.sort(restraint.phase['pull']['force_constants'])[-1] )
                targs.append( np.sort(restraint.phase['pull']['targets'])[-1] )
            else:
                raise Exception('Restraints should have pull or release values initialized in order to compute_ref_state_work')

        # Convert degrees to radians for theta, phi, alpha, beta, gamma
        for i in range(1,5):
            if targs[i] is not None:
                targs[i] = np.radians(targs[i])


        self.results['ref_state_work'] = ref_state_work(self.temperature,
                                                        fcs[0], targs[0],
                                                        fcs[1], targs[1],
                                                        fcs[2], targs[2],
                                                        fcs[3], targs[3],
                                                        fcs[4], targs[4],
                                                        fcs[5], targs[5])


    def compute_ref_state_work(self, restraints):
        """
        Compute the work to place a molecule at standard reference state conditions
        starting from a state defined by up to six restraints. (see ref_state_work for
        details)

        Parameters
        ----------
        restraints : list [r, theta, phi, alpha, beta, gamma]
            A list of paprika DAT_restraint objects in order of the six translational and
            orientational restraints needed to describe the configuration of one molecule
            relative to another. The six restraints are: r, theta, phi, alpha, beta, gamma.
            If any of these coordinates is not being restrained, use a None in place of a
            DAT_restraint object. (see ref_state_work for details on the six restraints)
        """

        if not restraints or restraints[0] is None:
            raise Exception('At minimum, a single distance restraint must be supplied to compute_ref_state_work')

        fcs = []
        targs = []

        for restraint in restraints:
            if restraint is None:
                fcs.append(None)
                targs.append(None)
            elif restraint.phase['release']['force_constants'] is not None:
                fcs.append( np.sort(restraint.phase['release']['force_constants'])[-1] )
                targs.append( np.sort(restraint.phase['release']['targets'])[-1] )
            elif restraint.phase['pull']['force_constants'] is not None:
                fcs.append( np.sort(restraint.phase['pull']['force_constants'])[-1] )
                targs.append( np.sort(restraint.phase['pull']['targets'])[-1] )
            else:
                raise Exception('Restraints should have pull or release values initialized in order to compute_ref_state_work')

        # Convert degrees to radians for theta, phi, alpha, beta, gamma
        for i in range(1,5):
            if targs[i] is not None:
                targs[i] = np.radians(targs[i])


        self.results['ref_state_work'] = ref_state_work(self.temperature,
                                                        fcs[0], targs[0],
                                                        fcs[1], targs[1],
                                                        fcs[2], targs[2],
                                                        fcs[3], targs[3],
                                                        fcs[4], targs[4],
                                                        fcs[5], targs[5])


def get_factors(n):
    """
    Return a list of integer factors for a number.
    """
    factors = []
    sqrt_n = int(round(np.sqrt(n) + 0.5))
    i = 1
    while i <= sqrt_n:
        if n % i == 0:
            factors.append(int(i))
            j = n / i
            if j != i:
                factors.append(int(j))
        i += 1
    return sorted(factors, key=int)


def get_nearest_max(n):
    """
    Return the number with the largest number of factors between n-100 and n.
    """
    num_factors = []
    max_factors = 0
    if n % 2 == 0:
        beg = n - 100
        end = n
    else:
        beg = n - 101
        end = n - 1
    if beg < 0:
        beg = 0
    for i in range(beg, end + 2, 2):
        num_factors = len(get_factors(i))
        if num_factors >= max_factors:
            max_factors = num_factors
            most_factors = i
    return most_factors


def get_block_sem(data_array):
    """
    Compute the standard error of the mean (SEM) for a data_array using the blocking method."
    """
    # Get the integer factors for the number of data points. These
    # are equivalent to the block sizes we will check.
    block_sizes = get_factors(len(data_array))

    # An array to store means for each block ... make it bigger than we need.
    block_means = np.zeros([block_sizes[-1]], np.float64)

    # Store the SEM for each block size, except the last two size for which
    # there will only be two or one blocks total and thus very noisy.
    sems = np.zeros([len(block_sizes) - 2], np.float64)

    # Check each block size except the last two.
    for size_idx in range(len(block_sizes) - 2):
        # Check each block, the number of which is conveniently found as
        # the other number of the factor pair in block_sizes
        num_blocks = block_sizes[-size_idx - 1]
        for blk_idx in range(num_blocks):
            # Find the index for beg and end of data points for each block
            data_beg_idx = blk_idx * block_sizes[size_idx]
            data_end_idx = (blk_idx + 1) * block_sizes[size_idx]
            # Compute the mean of this block and store in array
            block_means[blk_idx] = np.mean(data_array[data_beg_idx:data_end_idx])
        # Compute the standard deviation across all blocks, devide by num_blocks-1 for SEM
        sems[size_idx] = np.std(block_means[0:num_blocks], ddof=0) / np.sqrt(num_blocks - 1)
        # Hmm or should ddof=1? I think 0, see Flyvbjerg -----^

    # Return the max SEM found ... this is a conservative approach.
    return np.max(sems)


def get_subsampled_indices(N, g, conservative=False):
    """ Get subsampling indices. Adapted from pymbar's implementation. """

    # g should not be less than 1.0
    if g < 1.0:
        g = 1.0

    # if conservative, assume integer g and round up
    if conservative:
        g = np.ceil(g)

    # initialize
    indices = [0]
    g_idx = 1.0
    int_step = int(np.round(g_idx * g))

    while int_step < N:
        indices.append(int_step)
        g_idx += 1
        int_step = int(np.round(g_idx * g))

    return indices


def read_restraint_data(restraint, window, trajectory, prmtop, single_prmtop=False, fraction=1.0):
    """Given a trajectory (or trajectories) and restraint, read the restraint values.

    Note this is *slow* because it will load the trajectory for *each* restraint. This is done on purpose,
    so it is easier to debug and follow the code. It also makes it easier to package the data for MBAR by 
    logically separating simulation windows and simulation restraints.
    
    Parameters:
    ----------
    restraint : {DAT_restraint}
        The restraint to analyze
    window : {str}
        The simulation window to analyze
    trajectory : {str} or {list}
        The name or names of the trajectory
    prmtop : {str} or ParmEd AmberParm
        The parameters for the simulation
    single_prmtop : {bool}
        Whether a single `prmtop` is read for all windows
    fraction : {float}
        Fraction of data to read, to check free energy convergence
    Returns
    -------
    data : {np.array}
        The values for this restraint in this window
    """

    log.debug('Reading restraint data for {}...'.format(window, trajectory))
    if isinstance(trajectory, str):
        trajectory_path = os.path.join(window, trajectory)
    elif isinstance(trajectory, list):
        trajectory_path = [os.path.join(window, i) for i in trajectory]
        log.debug('Received list of trajectories: {}'.format(trajectory_path))

    if isinstance(prmtop, str) and not single_prmtop:
        traj = pt.iterload(trajectory_path, os.path.join(window, prmtop))
    elif isinstance(prmtop, str) and single_prmtop:
        traj = pt.iterload(trajectory_path, os.path.join(prmtop))
    else:
        try:
            traj = pt.iterload(trajectory_path, prmtop)
        except:
            raise Exception('Tried to load `prmtop` object directly and failed.')

    if fraction > 1:
        raise Exception('The fraction of data to analyze cannot be greater than 1.')
    elif np.isclose(fraction, 1):
        pass
    else:
        log.debug('Loaded {} frames...'.format(traj.n_frames))
        traj = traj[0:int(fraction * traj.n_frames)]
        log.debug('Analyzing {} frames...'.format(traj.n_frames))

    if restraint.mask1 and restraint.mask2 and \
            not restraint.mask3 and not restraint.mask4:
        data = pt.distance(traj, ' '.join([restraint.mask1, restraint.mask2]))
    elif restraint.mask1 and restraint.mask2 and \
            restraint.mask3 and not restraint.mask4:
        data = pt.angle(traj, ' '.join([restraint.mask1, restraint.mask2, restraint.mask3]))
    elif restraint.mask1 and restraint.mask2 and \
            restraint.mask3 and restraint.mask4:
        data = pt.dihedral(traj, ' '.join([restraint.mask1, restraint.mask2, \
                                           restraint.mask3, restraint.mask4]))
    return data


def ref_state_work(temperature,
                   r_fc,  r_tg,
                   th_fc, th_tg,
                   ph_fc, ph_tg,
                   a_fc,  a_tg,
                   b_fc,  b_tg,
                   g_fc,  g_tg):
    """
    Computes the free energy to release a molecule from some restrained translational
    and orientational configuration (relative to another molecule or lab frame) into
    the reference configuration: standard concentration (1.0/1660.5392 Angstom^3) and
    unrestrained orientational freedom (8*pi^2).  (See Euler angles)

    Assume two molecules (H and G). Three translational and three orientational degrees
    of freedom define their relative configuration. In order to match experimentally
    reported free energies, we often need to compute the work (free energy) of moving
    a molecule (G) from a restrained configuration relative to H into the experimental
    reference state (usually defined as 1 M, or 1 molecule per 1660.5 Angstrom^3)

    H3
      \        [a1]                [a2]
       H2-------H1-------<d1>-------G1-------G2
          {t1}           {t2}           {t3}   \
                                                G3

    Degrees of Freedom
    -----------------------------------------------------------------
     id   atoms        type, spherical coordinate/Euler angle
    -----------------------------------------------------------------
    <d1>: H1-G1         distance, r
    [a1]: H2-H1-G1      angle, theta
    {t1}: H3-H2-H1-G1   torsion, phi
    {t2}: H2-H1-G1-G2   torsion, alpha
    [a2]: H1-G1-G2      angle, beta
    {t3}: H1-G1-G2-G3   torsion, gamma

    Parameters
    ----------
    temperature : float
        temperature (K) at which the reference state calculation will take place
    r_fc, r_tg : float, float
        The distance, r, restraint force constant and target values (Angstrom, kcal/mol-Angstom^2). The target range lies within 0 to infinity.
    th_fc, th_tg : float, float
        The angle, theta, restraint force constant and target values (radian, kcal/mol-radian^2). The target range is 0 to pi.
    ph_fc, ph_tg : float, float
        The torsion, phi, restraint force constant and target values (radian, kcal/mol-radian^2). The target range is 0 to 2*pi.
    a_fc, a_tg : float, float
        The torsion, alpha, restraint force constant and target values (radian, kcal/mol-radian^2). The target range is 0 to 2*pi.
    b_fc, b_tg : float, float
        The angle, beta, restraint force constant and target values (radian, kcal/mol-radian^2). The target range is 0 to pi.
    g_fc, g_tg : float, float
        The angle, gamma, restraint force constant and target values (radian, kcal/mol-radian^2). The target range is 0 to 2*pi.

    """

    R = 1.987204118e-3 # kcal/mol-K, a.k.a. boltzman constant
    RT = R*temperature

    # Distance Integration Function
    def dist_int(RT, fc, targ):
        def potential(arange, RT, fc, targ):
            return (arange**2) * np.exp( (-1.0/RT)*fc*(arange - targ)**2 )
        arange = np.arange(0.0, 100.0, 0.0001)
        return np.trapz( potential(arange, RT, fc, targ), arange )

    # Angle Integration Function
    def ang_int(RT, fc, targ):
        def potential(arange, RT, fc, targ):
            return np.sin(arange) * np.exp( (-1.0/RT)*fc*(arange - targ)**2 )
        arange = np.arange(0.0, np.pi, 0.00005)
        return np.trapz( potential(arange, RT, fc, targ), arange )

    # Torsion Integration Function
    def tors_int(RT, fc, targ):
        def potential(arange, RT, fc, targ):
            return np.exp( (-1.0/RT)*fc*(arange - targ)**2 )
        # Note, because of periodicity, I'm gonna wrap +/- pi around targ for integration
        arange = np.arange(targ-np.pi, targ+np.pi, 0.00005)
        return np.trapz( potential(arange, RT, fc, targ), arange )

    # Distance restraint, r
    if None in [r_fc, r_tg]:
        raise Exception('Distance restraint info (r_fc, r_tg) must be specified')
    else:
        r_int  = dist_int( RT, r_fc,  r_tg  )

    # Angle restraint, theta
    if None in [th_fc, th_tg]:
        th_int = 2.0
    else:
        th_int = ang_int(  RT, th_fc, th_tg )

    # Torsion restraint, phi
    if None in [ph_fc, ph_tg]:
        ph_int = 2.0*np.pi
    else:
        ph_int = tors_int( RT, ph_fc, ph_tg )

    # Torsion restraint, alpha
    if None in [a_fc, a_tg]:
        a_int = 2.0*np.pi
    else:
        a_int  = tors_int( RT, a_fc,  a_tg  )

    # Angle restraint, beta
    if None in [b_fc, b_tg]:
        b_int = 2.0
    else:
        b_int  = ang_int(  RT, b_fc,  b_tg  )

    # Torsion restraint, gamma
    if None in [g_fc, g_tg]:
        g_int = 2.0*np.pi
    else:
        g_int  = tors_int( RT, g_fc,  g_tg  )

    # Concentration term
    trans = r_int * th_int * ph_int * (1.0/1660.5392)   # C^o = 1/V^o
    # Orientational term
    orient = a_int * b_int * g_int / (8.0*(np.pi**2))

    # Return the free energy
    return RT*np.log( trans * orient )
<<<<<<< HEAD

def interpolate(x, y, x_new):
    """
    Create an akima spline.

    Parameters
    ----------
    x : list or np.array
        The x values for your data
    y : list or np.array
        The y values for your data
    x_new : list or np.array
        The x values for your desired spline

    Returns
    -------
    y_new : np.array
        The y values for your spline
    """
    # Copyright (c) 2007-2015, Christoph Gohlke
    # Copyright (c) 2007-2015, The Regents of the University of California
    # Produced at the Laboratory for Fluorescence Dynamics
    # All rights reserved.
    #
    # Redistribution and use in source and binary forms, with or without
    # modification, are permitted provided that the following conditions are met:
    #
    # * Redistributions of source code must retain the above copyright
    #   notice, this list of conditions and the following disclaimer.
    # * Redistributions in binary form must reproduce the above copyright
    #   notice, this list of conditions and the following disclaimer in the
    #   documentation and/or other materials provided with the distribution.
    # * Neither the name of the copyright holders nor the names of any
    #   contributors may be used to endorse or promote products derived
    #   from this software without specific prior written permission.
    #
    # THIS SOFTWARE IS PROVIDED BY THE COPYRIGHT HOLDERS AND CONTRIBUTORS "AS IS"
    # AND ANY EXPRESS OR IMPLIED WARRANTIES, INCLUDING, BUT NOT LIMITED TO, THE
    # IMPLIED WARRANTIES OF MERCHANTABILITY AND FITNESS FOR A PARTICULAR PURPOSE
    # ARE DISCLAIMED.  IN NO EVENT SHALL THE COPYRIGHT OWNER OR CONTRIBUTORS BE
    # LIABLE FOR ANY DIRECT, INDIRECT, INCIDENTAL, SPECIAL, EXEMPLARY, OR
    # CONSEQUENTIAL DAMAGES (INCLUDING, BUT NOT LIMITED TO, PROCUREMENT OF
    # SUBSTITUTE GOODS OR SERVICES; LOSS OF USE, DATA, OR PROFITS; OR BUSINESS
    # INTERRUPTION) HOWEVER CAUSED AND ON ANY THEORY OF LIABILITY, WHETHER IN
    # CONTRACT, STRICT LIABILITY, OR TORT (INCLUDING NEGLIGENCE OR OTHERWISE)
    # ARISING IN ANY WAY OUT OF THE USE OF THIS SOFTWARE, EVEN IF ADVISED OF THE
    # POSSIBILITY OF SUCH DAMAGE.
    x = np.array(x, dtype=np.float64, copy=True)
    y = np.array(y, dtype=np.float64, copy=True)
    xi = np.array(x_new, dtype=np.float64, copy=True)
    if y.ndim != 1:
        raise NotImplementedError("y.ndim != 1 is not supported!")
    if x.ndim != 1 or xi.ndim != 1:
        raise ValueError("x-arrays must be one dimensional")
    n = len(x)
    if n < 3:
        raise ValueError("array too small")
    if n != y.shape[-1]:
        raise ValueError("size of x-array must match data shape")
    dx = np.diff(x)
    if any(dx <= 0.0):
        raise ValueError("x-axis not valid")
    if any(xi < x[0]) or any(xi > x[-1]):
        raise ValueError("interpolation x-axis out of bounds")
    m = np.diff(y) / dx
    mm = 2.0 * m[0] - m[1]
    mmm = 2.0 * mm - m[0]
    mp = 2.0 * m[n - 2] - m[n - 3]
    mpp = 2.0 * mp - m[n - 2]
    m1 = np.concatenate(([mmm], [mm], m, [mp], [mpp]))
    dm = np.abs(np.diff(m1))
    f1 = dm[2:n + 2]
    f2 = dm[0:n]
    f12 = f1 + f2
    ids = np.nonzero(f12 > 1e-9 * np.max(f12))[0]
    b = m1[1:n + 1]
    b[ids] = (f1[ids] * m1[ids + 1] + f2[ids] * m1[ids + 2]) / f12[ids]
    c = (3.0 * m - 2.0 * b[0:n - 1] - b[1:n]) / dx
    d = (b[0:n - 1] + b[1:n] - 2.0 * m) / dx ** 2
    bins = np.digitize(xi, x)
    bins = np.minimum(bins, n - 1) - 1
    bb = bins[0:len(xi)]
    wj = xi - x[bb]
    return ((wj * d[bb] + c[bb]) * wj + b[bb]) * wj + y[bb]
=======
>>>>>>> dff30ec8
<|MERGE_RESOLUTION|>--- conflicted
+++ resolved
@@ -924,7 +924,7 @@
 
     # Return the free energy
     return RT*np.log( trans * orient )
-<<<<<<< HEAD
+
 
 def interpolate(x, y, x_new):
     """
@@ -1009,5 +1009,3 @@
     bb = bins[0:len(xi)]
     wj = xi - x[bb]
     return ((wj * d[bb] + c[bb]) * wj + b[bb]) * wj + y[bb]
-=======
->>>>>>> dff30ec8
