<<<<<<< HEAD
rm -rf "$HOME/miniconda"
if [ -d "$HOME/miniconda" ]; then
=======
#rm -rf "$HOME/miniconda"
if [ -d "$HOME/miniconda/bin/python" ]; then
>>>>>>> 9944705c
      export PATH="$HOME/miniconda/bin:$PATH"
      conda list
      pip list
else
      if [[ "$TRAVIS_PYTHON_VERSION" == "2.7" ]]; then
            wget https://repo.continuum.io/miniconda/Miniconda2-latest-Linux-x86_64.sh -O miniconda.sh;
      else
            wget https://repo.continuum.io/miniconda/Miniconda3-latest-Linux-x86_64.sh -O miniconda.sh;
      fi    
      chmod +x ./miniconda.sh
      ./miniconda.sh -b -u -p $HOME/miniconda
      export PATH="$HOME/miniconda/bin:$PATH"
      
      conda config --add channels omnia --add channels conda-forge
      conda create -y -n myenv python=$PYTHON_VERSION
      conda install -y -n myenv \
            openmm numpy scipy pandas pytest pytest-cov codecov mdtraj pymbar
      conda install -y -n myenv \
            ambertools=17.0 -c http://ambermd.org/downloads/ambertools/conda/
      pip install codecov
fi

source activate myenv
python --version<|MERGE_RESOLUTION|>--- conflicted
+++ resolved
@@ -1,10 +1,5 @@
-<<<<<<< HEAD
-rm -rf "$HOME/miniconda"
-if [ -d "$HOME/miniconda" ]; then
-=======
 #rm -rf "$HOME/miniconda"
 if [ -d "$HOME/miniconda/bin/python" ]; then
->>>>>>> 9944705c
       export PATH="$HOME/miniconda/bin:$PATH"
       conda list
       pip list
